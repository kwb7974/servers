# Model Context Protocol servers

This repository is a collection of *reference implementations* for the [Model Context Protocol](https://modelcontextprotocol.io/) (MCP), as well as references
to community built servers and additional resources.

The servers in this repository showcase the versatility and extensibility of MCP, demonstrating how it can be used to give Large Language Models (LLMs) secure, controlled access to tools and data sources.
Each MCP server is implemented with either the [Typescript MCP SDK](https://github.com/modelcontextprotocol/typescript-sdk) or [Python MCP SDK](https://github.com/modelcontextprotocol/python-sdk).

> Note: Lists in this README are maintained in alphabetical order to minimize merge conflicts when adding new items.

## 🌟 Reference Servers

These servers aim to demonstrate MCP features and the TypeScript and Python SDKs.

- **[Everything](src/everything)** - Reference / test server with prompts, resources, and tools
- **[Fetch](src/fetch)** - Web content fetching and conversion for efficient LLM usage
- **[Filesystem](src/filesystem)** - Secure file operations with configurable access controls
- **[Git](src/git)** - Tools to read, search, and manipulate Git repositories
- **[Memory](src/memory)** - Knowledge graph-based persistent memory system
- **[Sequential Thinking](src/sequentialthinking)** - Dynamic and reflective problem-solving through thought sequences
- **[Time](src/time)** - Time and timezone conversion capabilities

### Archived

The following reference servers are now archived and can be found at [servers-archived](https://github.com/modelcontextprotocol/servers-archived).

- **[AWS KB Retrieval](https://github.com/modelcontextprotocol/servers-archived/tree/main/src/aws-kb-retrieval-server)** - Retrieval from AWS Knowledge Base using Bedrock Agent Runtime
- **[Brave Search](https://github.com/modelcontextprotocol/servers-archived/tree/main/src/brave-search)** - Web and local search using Brave's Search API
- **[EverArt](https://github.com/modelcontextprotocol/servers-archived/tree/main/src/everart)** - AI image generation using various models
- **[GitHub](https://github.com/modelcontextprotocol/servers-archived/tree/main/src/github)** - Repository management, file operations, and GitHub API integration
- **[GitLab](https://github.com/modelcontextprotocol/servers-archived/tree/main/src/gitlab)** - GitLab API, enabling project management
- **[Google Drive](https://github.com/modelcontextprotocol/servers-archived/tree/main/src/gdrive)** - File access and search capabilities for Google Drive
- **[Google Maps](https://github.com/modelcontextprotocol/servers-archived/tree/main/src/google-maps)** - Location services, directions, and place details
- **[PostgreSQL](https://github.com/modelcontextprotocol/servers-archived/tree/main/src/postgres)** - Read-only database access with schema inspection
- **[Puppeteer](https://github.com/modelcontextprotocol/servers-archived/tree/main/src/puppeteer)** - Browser automation and web scraping
- **[Redis](https://github.com/modelcontextprotocol/servers-archived/tree/main/src/redis)** - Interact with Redis key-value stores
- **[Sentry](https://github.com/modelcontextprotocol/servers-archived/tree/main/src/sentry)** - Retrieving and analyzing issues from Sentry.io
- **[Slack](https://github.com/modelcontextprotocol/servers-archived/tree/main/src/slack)** - Channel management and messaging capabilities
- **[Sqlite](https://github.com/modelcontextprotocol/servers-archived/tree/main/src/sqlite)** - Database interaction and business intelligence capabilities

## 🤝 Third-Party Servers

### 🎖️ Official Integrations

Official integrations are maintained by companies building production ready MCP servers for their platforms.

- <img height="12" width="12" src="https://www.21st.dev/favicon.ico" alt="21st.dev Logo" /> **[21st.dev Magic](https://github.com/21st-dev/magic-mcp)** - Create crafted UI components inspired by the best 21st.dev design engineers.
- <img height="12" width="12" src="https://invoxx-public-bucket.s3.eu-central-1.amazonaws.com/frontend-resources/adfin-logo-small.svg" alt="Adfin Logo" /> **[Adfin](https://github.com/Adfin-Engineering/mcp-server-adfin)** - The only platform you need to get paid - all payments in one place, invoicing and accounting reconciliations with [Adfin](https://www.adfin.com/).
- <img height="12" width="12" src="https://www.agentql.com/favicon/favicon.png" alt="AgentQL Logo" /> **[AgentQL](https://github.com/tinyfish-io/agentql-mcp)** - Enable AI agents to get structured data from unstructured web with [AgentQL](https://www.agentql.com/).
- <img height="12" width="12" src="https://agentrpc.com/favicon.ico" alt="AgentRPC Logo" /> **[AgentRPC](https://github.com/agentrpc/agentrpc)** - Connect to any function, any language, across network boundaries using [AgentRPC](https://www.agentrpc.com/).
- <img height="12" width="12" src="https://aiven.io/favicon.ico" alt="Aiven Logo" /> **[Aiven](https://github.com/Aiven-Open/mcp-aiven)** - Navigate your [Aiven projects](https://go.aiven.io/mcp-server) and interact with the PostgreSQL®, Apache Kafka®, ClickHouse® and OpenSearch® services
- <img height="12" width="12" src="https://www.alation.com/resource-center/download/7p3vnbbznfiw/34FMtBTex5ppvs2hNYa9Fc/c877c37e88e5339878658697c46d2d58/Alation-Logo-Bug-Primary.svg" alt="Alation Logo" /> **[Alation](https://github.com/Alation/alation-ai-agent-sdk)** - Unlock the power of the enterprise Data Catalog by harnessing tools provided by the Alation MCP server.
- <img height="12" width="12" src="https://www.algolia.com/files/live/sites/algolia-assets/files/icons/algolia-logo-for-favicon.svg" alt="Algolia Logo" /> **[Algolia MCP](https://github.com/algolia/mcp-node)** Algolia MCP Server exposes a natural language interface to query, inspect, and manage Algolia indices and configs. Useful for monitoring, debugging and optimizing search performance within your agentic workflows. See [demo](https://www.youtube.com/watch?v=UgCOLcDI9Lg).
- <img height="12" width="12" src="https://github.com/aliyun/alibabacloud-rds-openapi-mcp-server/blob/main/assets/alibabacloudrds.png" alt="Alibaba Cloud RDS MySQL Logo" /> **[Alibaba Cloud RDS](https://github.com/aliyun/alibabacloud-rds-openapi-mcp-server)** - An MCP server designed to interact with the Alibaba Cloud RDS OpenAPI, enabling programmatic management of RDS resources via an LLM.
- <img height="12" width="12" src="https://img.alicdn.com/imgextra/i4/O1CN01epkXwH1WLAXkZfV6N_!!6000000002771-2-tps-200-200.png" alt="Alibaba Cloud AnalyticDB for MySQL Logo" /> **[Alibaba Cloud AnalyticDB for MySQL](https://github.com/aliyun/alibabacloud-adb-mysql-mcp-server)** - Connect to a [AnalyticDB for MySQL](https://www.alibabacloud.com/en/product/analyticdb-for-mysql) cluster for getting database or table metadata, querying and analyzing data.It will be supported to add the openapi for cluster operation in the future.
- <img height="12" width="12" src="https://github.com/aliyun/alibaba-cloud-ops-mcp-server/blob/master/image/alibaba-cloud.png" alt="Alibaba Cloud OPS Logo" /> **[Alibaba Cloud OPS](https://github.com/aliyun/alibaba-cloud-ops-mcp-server)** - Manage the lifecycle of your Alibaba Cloud resources with [CloudOps Orchestration Service](https://www.alibabacloud.com/en/product/oos) and Alibaba Cloud OpenAPI.  
- <img height="12" width="12" src="https://iotdb.apache.org/img/logo.svg" alt="Apache IoTDB Logo" /> **[Apache IoTDB](https://github.com/apache/iotdb-mcp-server)** - MCP Server for [Apache IoTDB](https://github.com/apache/iotdb) database and its tools
- <img height="12" width="12" src="https://apify.com/favicon.ico" alt="Apify Logo" /> **[Apify](https://github.com/apify/actors-mcp-server)** - [Actors MCP Server](https://apify.com/apify/actors-mcp-server): Use 3,000+ pre-built cloud tools to extract data from websites, e-commerce, social media, search engines, maps, and more
- <img height="12" width="12" src="https://2052727.fs1.hubspotusercontent-na1.net/hubfs/2052727/cropped-cropped-apimaticio-favicon-1-32x32.png" alt="APIMatic Logo" /> **[APIMatic MCP](https://github.com/apimatic/apimatic-validator-mcp)** - APIMatic MCP Server is used to validate OpenAPI specifications using [APIMatic](https://www.apimatic.io/). The server processes OpenAPI files and returns validation summaries by leveraging APIMatic's API.
- <img height="12" width="12" src="https://apollo-server-landing-page.cdn.apollographql.com/_latest/assets/favicon.png" alt="Apollo Graph Logo" /> **[Apollo MCP Server](https://github.com/apollographql/apollo-mcp-server/)** - Connect your GraphQL APIs to AI agents
- <img height="12" width="12" src="https://phoenix.arize.com/wp-content/uploads/2023/04/cropped-Favicon-32x32.png" alt="Arize-Phoenix Logo" /> **[Arize Phoenix](https://github.com/Arize-ai/phoenix/tree/main/js/packages/phoenix-mcp)** - Inspect traces, manage prompts, curate datasets, and run experiments using [Arize Phoenix](https://github.com/Arize-ai/phoenix), an open-source AI and LLM observability tool.
- <img height="12" width="12" src="https://console.asgardeo.io/app/libs/themes/wso2is/assets/images/branding/favicon.ico" alt="Asgardeo Logo" /> **[Asgardeo](https://github.com/asgardeo/asgardeo-mcp-server)** - MCP server to interact with your [Asgardeo](https://wso2.com/asgardeo) organization through LLM tools.
- <img height="12" width="12" src="https://www.datastax.com/favicon-32x32.png" alt="DataStax logo" /> **[Astra DB](https://github.com/datastax/astra-db-mcp)** - Comprehensive tools for managing collections and documents in a [DataStax Astra DB](https://www.datastax.com/products/datastax-astra) NoSQL database with a full range of operations such as create, update, delete, find, and associated bulk actions.
- <img height="12" width="12" src="https://assets.atlan.com/assets/atlan-a-logo-blue-background.png" alt="Atlan Logo" /> **[Atlan](https://github.com/atlanhq/agent-toolkit/tree/main/modelcontextprotocol)** - The Atlan Model Context Protocol server allows you to interact with the [Atlan](https://www.atlan.com/) services through multiple tools.
- <img height="12" width="12" src="https://resources.audiense.com/hubfs/favicon-1.png" alt="Audiense Logo" /> **[Audiense Insights](https://github.com/AudienseCo/mcp-audiense-insights)** - Marketing insights and audience analysis from [Audiense](https://www.audiense.com/products/audiense-insights) reports, covering demographic, cultural, influencer, and content engagement analysis.
- <img height="12" width="12" src="https://a0.awsstatic.com/libra-css/images/site/fav/favicon.ico" alt="AWS Logo" /> **[AWS](https://github.com/awslabs/mcp)** -  Specialized MCP servers that bring AWS best practices directly to your development workflow.
- <img height="12" width="12" src="https://axiom.co/favicon.ico" alt="Axiom Logo" /> **[Axiom](https://github.com/axiomhq/mcp-server-axiom)** - Query and analyze your Axiom logs, traces, and all other event data in natural language
- <img height="12" width="12" src="https://cdn-dynmedia-1.microsoft.com/is/content/microsoftcorp/acom_social_icon_azure" alt="Microsoft Azure Logo" /> **[Azure](https://github.com/Azure/azure-mcp)** - The Azure MCP Server gives MCP Clients access to key Azure services and tools like Azure Storage, Cosmos DB, the Azure CLI, and more.
- <img height="12" width="12" src="https://www.bankless.com/favicon.ico" alt="Bankless Logo" /> **[Bankless Onchain](https://github.com/bankless/onchain-mcp)** - Query Onchain data, like ERC20 tokens, transaction history, smart contract state.
- <img height="12" width="12" src="https://bicscan.io/favicon.png" alt="BICScan Logo" /> **[BICScan](https://github.com/ahnlabio/bicscan-mcp)** - Risk score / asset holdings of EVM blockchain address (EOA, CA, ENS) and even domain names.
- <img height="12" width="12" src="https://web-cdn.bitrise.io/favicon.ico" alt="Bitrise Logo" /> **[Bitrise](https://github.com/bitrise-io/bitrise-mcp)** - Chat with your builds, CI, and [more](https://bitrise.io/blog/post/chat-with-your-builds-ci-and-more-introducing-the-bitrise-mcp-server).
- <img height="12" width="12" src="https://www.box.com/favicon.ico" alt="Box Logo" /> **[Box](https://github.com/box-community/mcp-server-box)** - Interact with the Intelligent Content Management platform through Box AI.
- <img height="12" width="12" src="https://browserbase.com/favicon.ico" alt="Browserbase Logo" /> **[Browserbase](https://github.com/browserbase/mcp-server-browserbase)** - Automate browser interactions in the cloud (e.g. web navigation, data extraction, form filling, and more)
- <img height="12" width="12" src="https://browserstack.wpenginepowered.com/wp-content/themes/browserstack/img/favicons/favicon.ico" alt="BrowserStack Logo" /> **[BrowserStack](https://github.com/browserstack/mcp-server)** - Access BrowserStack's [Test Platform](https://www.browserstack.com/test-platform) to debug, write and fix tests, do accessibility testing and more.
- <img height="12" width="12" src="https://portswigger.net/favicon.ico" alt="PortSwigger Logo" /> **[Burp Suite](https://github.com/PortSwigger/mcp-server)** - MCP Server extension allowing AI clients to connect to [Burp Suite](https://portswigger.net)
- <img height="12" width="12" src="https://play.cartesia.ai/icon.png" alt="Cartesia logo" /> **[Cartesia](https://github.com/cartesia-ai/cartesia-mcp)** - Connect to the [Cartesia](https://cartesia.ai/) voice platform to perform text-to-speech, voice cloning etc. 
- <img height="12" width="12" src="https://www.chargebee.com/static/resources/brand/favicon.png" /> **[Chargebee](https://github.com/chargebee/agentkit/tree/main/modelcontextprotocol)** - MCP Server that connects AI agents to [Chargebee platform](https://www.chargebee.com).
- <img height="12" width="12" src="https://cdn.chiki.studio/brand/logo.png" /> **[Chiki StudIO](https://chiki.studio/galimybes/mcp/)** - Create your own configurable MCP servers purely via configuration (no code), with instructions, prompts, and tools support.
- <img height="12" width="12" src="https://trychroma.com/_next/static/media/chroma-logo.ae2d6e4b.svg" /> **[Chroma](https://github.com/chroma-core/chroma-mcp)** - Embeddings, vector search, document storage, and full-text search with the open-source AI application database
- <img height="12" width="12" src="https://www.chronulus.com/favicon/chronulus-logo-blue-on-alpha-square-128x128.ico" alt="Chronulus AI Logo" /> **[Chronulus AI](https://github.com/ChronulusAI/chronulus-mcp)** - Predict anything with Chronulus AI forecasting and prediction agents.
- <img height="12" width="12" src="https://circleci.com/favicon.ico" alt="CircleCI Logo" /> **[CircleCI](https://github.com/CircleCI-Public/mcp-server-circleci)** - Enable AI Agents to fix build failures from CircleCI.
- <img height="12" width="12" src="https://clickhouse.com/favicon.ico" alt="ClickHouse Logo" /> **[ClickHouse](https://github.com/ClickHouse/mcp-clickhouse)** - Query your [ClickHouse](https://clickhouse.com/) database server.
- <img height="12" width="12" src="https://cdn.simpleicons.org/cloudflare" /> **[Cloudflare](https://github.com/cloudflare/mcp-server-cloudflare)** - Deploy, configure & interrogate your resources on the Cloudflare developer platform (e.g. Workers/KV/R2/D1)
- <img height="12" width="12" src="https://app.codacy.com/static/images/favicon-16x16.png" alt="Codacy Logo" /> **[Codacy](https://github.com/codacy/codacy-mcp-server/)** - Interact with [Codacy](https://www.codacy.com) API to query code quality issues, vulnerabilities, and coverage insights about your code.
- <img height="12" width="12" src="https://codelogic.com/wp-content/themes/codelogic/assets/img/favicon.png" alt="CodeLogic Logo" /> **[CodeLogic](https://github.com/CodeLogicIncEngineering/codelogic-mcp-server)** - Interact with [CodeLogic](https://codelogic.com), a Software Intelligence platform that graphs complex code and data architecture dependencies, to boost AI accuracy and insight.
- <img height="12" width="12" src="https://www.comet.com/favicon.ico" alt="Comet Logo" /> **[Comet Opik](https://github.com/comet-ml/opik-mcp)** - Query and analyze your [Opik](https://github.com/comet-ml/opik) logs, traces, prompts and all other telemtry data from your LLMs in natural language.
- <img height="12" width="12" src="https://www.confluent.io/favicon.ico" /> **[Confluent](https://github.com/confluentinc/mcp-confluent)** - Interact with Confluent Kafka and Confluent Cloud REST APIs.
- <img height="12" width="12" src="https://www.convex.dev/favicon.ico" /> **[Convex](https://stack.convex.dev/convex-mcp-server)** - Introspect and query your apps deployed to Convex.
- <img height="12" width="12" src="https://www.couchbase.com/wp-content/uploads/2023/10/couchbase-favicon.svg" /> **[Couchbase](https://github.com/Couchbase-Ecosystem/mcp-server-couchbase)** - Interact with the data stored in Couchbase clusters.
- <img height="12" width="12" src="https://github.com/user-attachments/assets/b256f9fa-2020-4b37-9644-c77229ef182b" alt="CRIC 克而瑞 LOGO"> **[CRIC Wuye AI](https://github.com/wuye-ai/mcp-server-wuye-ai)** - Interact with capabilities of the CRIC Wuye AI platform, an intelligent assistant specifically for the property management industry.
- <img height="12" width="12" src="http://app.itsdart.com/static/img/favicon.png" alt="Dart Logo" /> **[Dart](https://github.com/its-dart/dart-mcp-server)** - Interact with task, doc, and project data in [Dart](https://itsdart.com), an AI-native project management tool
- <img height="12" width="12" src="https://datahub.com/wp-content/uploads/2025/04/cropped-Artboard-1-32x32.png" alt="DataHub Logo" /> **[DataHub](https://github.com/acryldata/mcp-server-datahub)** - Search your data assets, traverse data lineage, write SQL queries, and more using [DataHub](https://datahub.com/) metadata.
- <img height="12" width="12" src="https://dexpaprika.com/favicon.ico" alt="DexPaprika Logo" /> **[DexPaprika (CoinPaprika)](https://github.com/coinpaprika/dexpaprika-mcp)** - Access real-time DEX data, liquidity pools, token information, and trading analytics across multiple blockchain networks with [DexPaprika](https://dexpaprika.com) by CoinPaprika.
- <img height="12" width="12" src="https://www.devhub.com/img/upload/favicon-196x196-dh.png" alt="DevHub Logo" /> **[DevHub](https://github.com/devhub/devhub-cms-mcp)** - Manage and utilize website content within the [DevHub](https://www.devhub.com) CMS platform
- <img height="12" width="12" src="https://devrev.ai/favicon.ico" alt="DevRev Logo" /> **[DevRev](https://github.com/devrev/mcp-server)** - An MCP server to integrate with DevRev APIs to search through your DevRev Knowledge Graph where objects can be imported from diff. Sources listed [here](https://devrev.ai/docs/import#available-sources).
- <img height="12" width="12" src="https://avatars.githubusercontent.com/u/58178984" alt="Dynatrace Logo" /> **[Dynatrace](https://github.com/dynatrace-oss/dynatrace-mcp)** - Manage and interact with the [Dynatrace Platform ](https://www.dynatrace.com/platform) for real-time observability and monitoring.
- <img height="12" width="12" src="https://e2b.dev/favicon.ico" alt="E2B Logo" /> **[E2B](https://github.com/e2b-dev/mcp-server)** - Run code in secure sandboxes hosted by [E2B](https://e2b.dev)
- <img height="12" width="12" src="https://www.edgee.cloud/favicon.ico" alt="Edgee Logo" /> **[Edgee](https://github.com/edgee-cloud/mcp-server-edgee)** - Deploy and manage [Edgee](https://www.edgee.cloud) components and projects
- <img height="12" width="12" src="https://static.edubase.net/media/brand/favicon/favicon-32x32.png" alt="EduBase Logo" /> **[EduBase](https://github.com/EduBase/MCP)** - Interact with [EduBase](https://www.edubase.net), a comprehensive e-learning platform with advanced quizzing, exam management, and content organization capabilities
- <img height="12" width="12" src="https://www.elastic.co/favicon.ico" alt="Elasticsearch Logo" /> **[Elasticsearch](https://github.com/elastic/mcp-server-elasticsearch)** - Query your data in [Elasticsearch](https://www.elastic.co/elasticsearch)
- <img height="12" width="12" src="https://esignatures.com/favicon.ico" alt="eSignatures Logo" /> **[eSignatures](https://github.com/esignaturescom/mcp-server-esignatures)** - Contract and template management for drafting, reviewing, and sending binding contracts.
- <img height="12" width="12" src="https://exa.ai/images/favicon-32x32.png" alt="Exa Logo" /> **[Exa](https://github.com/exa-labs/exa-mcp-server)** - Search Engine made for AIs by [Exa](https://exa.ai)
- <img height="12" width="12" src="https://fewsats.com/favicon.svg" alt="Fewsats Logo" /> **[Fewsats](https://github.com/Fewsats/fewsats-mcp)** - Enable AI Agents to purchase anything in a secure way using [Fewsats](https://fewsats.com)
- <img height="12" width="12" src="https://fibery.io/favicon.svg" alt="Fibery Logo" /> **[Fibery](https://github.com/Fibery-inc/fibery-mcp-server)** - Perform queries and entity operations in your [Fibery](https://fibery.io) workspace.
- <img height="12" width="12" src="https://financialdatasets.ai/favicon.ico" alt="Financial Datasets Logo" /> **[Financial Datasets](https://github.com/financial-datasets/mcp-server)** - Stock market API made for AI agents
- <img height="12" width="12" src="https://firecrawl.dev/favicon.ico" alt="Firecrawl Logo" /> **[Firecrawl](https://github.com/mendableai/firecrawl-mcp-server)** - Extract web data with [Firecrawl](https://firecrawl.dev)
- <img height="12" width="12" src="https://fireproof.storage/favicon.ico" alt="Fireproof Logo" /> **[Fireproof](https://github.com/fireproof-storage/mcp-database-server)** - Immutable ledger database with live synchronization
- <img height="12" width="12" src="https://github.githubassets.com/assets/GitHub-Mark-ea2971cee799.png" /> **[Github](https://github.com/github/github-mcp-server)** - GitHub's official MCP Server
- <img height="12" width="12" src="https://app.gibsonai.com/favicon.ico" alt="GibsonAI Logo" /> **[GibsonAI](https://github.com/GibsonAI/mcp)** - AI-Powered Cloud databases: Build, migrate, and deploy database instances with AI
- <img height="12" width="12" src="https://gitea.com/assets/img/favicon.svg" alt="Gitea Logo" /> **[Gitea](https://gitea.com/gitea/gitea-mcp)** - Interact with Gitea instances with MCP.
- <img height="12" width="12" src="https://gitee.com/favicon.ico" alt="Gitee Logo" /> **[Gitee](https://github.com/oschina/mcp-gitee)** - Gitee API integration, repository, issue, and pull request management, and more.
- <img height="12" width="12" src="https://app.glean.com/images/favicon3-196x196.png" alt="Glean Logo" /> **[Glean](https://github.com/gleanwork/mcp-server)** - Enterprise search and chat using Glean's API.
- <img height="12" width="12" src="https://gyazo.com/favicon.ico" alt="Gyazo Logo" /> **[Gyazo](https://github.com/nota/gyazo-mcp-server)** - Search, fetch, upload, and interact with Gyazo images, including metadata and OCR data.
- <img height="12" width="12" src="https://cdn.prod.website-files.com/6605a2979ff17b2cd1939cd4/6605a460de47e7596ed84f06_icon256.png" alt="gotoHuman Logo" /> **[gotoHuman](https://github.com/gotohuman/gotohuman-mcp-server)** - Human-in-the-loop platform - Allow AI agents and automations to send requests for approval to your [gotoHuman](https://www.gotohuman.com) inbox.
- <img height="12" width="12" src="https://grafana.com/favicon.ico" alt="Grafana Logo" /> **[Grafana](https://github.com/grafana/mcp-grafana)** - Search dashboards, investigate incidents and query datasources in your Grafana instance
- <img height="12" width="12" src="https://grafbase.com/favicon.ico" alt="Grafbase Logo" /> **[Grafbase](https://github.com/grafbase/grafbase/tree/main/crates/mcp)** - Turn your GraphQL API into an efficient MCP server with schema intelligence in a single command.
- <img height="12" width="12" src="https://framerusercontent.com/images/KCOWBYLKunDff1Dr452y6EfjiU.png" alt="Graphlit Logo" /> **[Graphlit](https://github.com/graphlit/graphlit-mcp-server)** - Ingest anything from Slack to Gmail to podcast feeds, in addition to web crawling, into a searchable [Graphlit](https://www.graphlit.com) project.
- <img height="12" width="12" src="https://greptime.com/favicon.ico" alt="Greptime Logo" /> **[GreptimeDB](https://github.com/GreptimeTeam/greptimedb-mcp-server)** - Provides AI assistants with a secure and structured way to explore and analyze data in [GreptimeDB](https://github.com/GreptimeTeam/greptimedb).
- <img height="12" width="12" src="https://www.herokucdn.com/favicons/favicon.ico" alt="Heroku Logo" /> **[Heroku](https://github.com/heroku/heroku-mcp-server)** - Interact with the Heroku Platform through LLM-driven tools for managing apps, add-ons, dynos, databases, and more.
- <img height="12" width="12" src="https://img.alicdn.com/imgextra/i3/O1CN01d9qrry1i6lTNa2BRa_!!6000000004364-2-tps-218-200.png" alt="Hologres Logo" /> **[Hologres](https://github.com/aliyun/alibabacloud-hologres-mcp-server)** - Connect to a [Hologres](https://www.alibabacloud.com/en/product/hologres) instance, get table metadata, query and analyze data.
- <img height="12" width="12" src="https://www.honeycomb.io/favicon.ico" alt="Honeycomb Logo" /> **[Honeycomb](https://github.com/honeycombio/honeycomb-mcp)** Allows [Honeycomb](https://www.honeycomb.io/) Enterprise customers to query and analyze their data, alerts, dashboards, and more; and cross-reference production behavior with the codebase.
- <img height="12" width="12" src="https://static.hsinfrastatic.net/StyleGuideUI/static-3.438/img/sprocket/favicon-32x32.png" alt="HubSpot Logo" /> **[HubSpot](https://developer.hubspot.com/mcp)** - Connect, manage, and interact with [HubSpot](https://www.hubspot.com/) CRM data
- <img height="12" width="12" src="https://hyperbrowser-assets-bucket.s3.us-east-1.amazonaws.com/Hyperbrowser-logo.png" alt="Hyperbrowsers23 Logo" /> **[Hyperbrowser](https://github.com/hyperbrowserai/mcp)** - [Hyperbrowser](https://www.hyperbrowser.ai/) is the next-generation platform empowering AI agents and enabling effortless, scalable browser automation.
- **[IBM wxflows](https://github.com/IBM/wxflows/tree/main/examples/mcp/javascript)** - Tool platform by IBM to build, test and deploy tools for any data source
- <img height="12" width="12" src="https://forevervm.com/icon.png" alt="ForeverVM Logo" /> **[ForeverVM](https://github.com/jamsocket/forevervm/tree/main/javascript/mcp-server)** - Run Python in a code sandbox.
- <img height="12" width="12" src="https://www.getinboxzero.com/icon.png" alt="Inbox Zero Logo" /> **[Inbox Zero](https://github.com/elie222/inbox-zero/tree/main/apps/mcp-server)** - AI personal assistant for email [Inbox Zero](https://www.getinboxzero.com)
- <img height="12" width="12" src="https://inkeep.com/favicon.ico" alt="Inkeep Logo" /> **[Inkeep](https://github.com/inkeep/mcp-server-python)** - RAG Search over your content powered by [Inkeep](https://inkeep.com)
- <img height="12" width="12" src="https://integration.app/favicon.ico" alt="Integration App Icon" /> **[Integration App](https://github.com/integration-app/mcp-server)** - Interact with any other SaaS applications on behalf of your customers.
- <img height="12" width="12" src="https://cdn.simpleicons.org/jetbrains" /> **[JetBrains](https://github.com/JetBrains/mcp-jetbrains)** – Work on your code with JetBrains IDEs
- <img height="12" width="12" src="https://kagi.com/favicon.ico" alt="Kagi Logo" /> **[Kagi Search](https://github.com/kagisearch/kagimcp)** - Search the web using Kagi's search API
- <img height="12" width="12" src="https://connection.keboola.com/favicon.ico" alt="Keboola Logo" /> **[Keboola](https://github.com/keboola/keboola-mcp-server)** - Build robust data workflows, integrations, and analytics on a single intuitive platform.
- <img height="12" width="12" src="https://raw.githubusercontent.com/klavis-ai/klavis/main/static/klavis-ai.png" alt="Klavis Logo" /> **[Klavis ReportGen](https://github.com/Klavis-AI/klavis/tree/main/mcp_servers/report_generation)** - Create professional reports from a simple user query.
- <img height="12" width="12" src="https://avatars.githubusercontent.com/u/187484914" alt="KWDB Logo" /> **[KWDB](https://github.com/KWDB/kwdb-mcp-server)** - Reading, writing, querying, modifying data, and performing DDL operations with data in your KWDB Database.
- <img height="12" width="12" src="https://laratranslate.com/favicon.ico" alt="Lara Translate Logo" /> **[Lara Translate](https://github.com/translated/lara-mcp)** - MCP Server for Lara Translate API, enabling powerful translation capabilities with support for language detection and context-aware translations.
- <img height="12" width="12" src="https://logfire.pydantic.dev/favicon.ico" alt="Logfire Logo" /> **[Logfire](https://github.com/pydantic/logfire-mcp)** - Provides access to OpenTelemetry traces and metrics through Logfire.
- <img height="12" width="12" src="https://langfuse.com/favicon.ico" alt="Langfuse Logo" /> **[Langfuse Prompt Management](https://github.com/langfuse/mcp-server-langfuse)** - Open-source tool for collaborative editing, versioning, evaluating, and releasing prompts.
- <img height="12" width="12" src="https://linear.app/favicon.ico" alt="Linear Logo" /> **[Linear](https://linear.app/docs/mcp)** - Search, create, and update Linear issues, projects, and comments.
- <img height="12" width="12" src="https://lingo.dev/favicon.ico" alt="Lingo.dev Logo" /> **[Lingo.dev](https://github.com/lingodotdev/lingo.dev/blob/main/mcp.md)** - Make your AI agent speak every language on the planet, using [Lingo.dev](https://lingo.dev) Localization Engine.
- <img height="12" width="12" src="https://litmus.io/favicon.ico" alt="Litmus.io Logo" /> **[Litmus.io](https://github.com/litmusautomation/litmus-mcp-server)** - Official MCP server for configuring [Litmus](https://litmus.io) Edge for Industrial Data Collection, Edge Analytics & Industrial AI.
- <img height="12" width="12" src="https://www.mailgun.com/favicon.ico" alt="Mailgun Logo" /> **[Mailgun](https://github.com/mailgun/mailgun-mcp-server)** - Interact with Mailgun API.
- <img height="12" width="12" src="https://www.make.com/favicon.ico" alt="Make Logo" /> **[Make](https://github.com/integromat/make-mcp-server)** - Turn your [Make](https://www.make.com/) scenarios into callable tools for AI assistants.
- <img height="12" width="12" src="https://googleapis.github.io/genai-toolbox/favicons/favicon.ico" alt="MCP Toolbox for Databases Logo" /> **[MCP Toolbox for Databases](https://github.com/googleapis/genai-toolbox)** - Open source MCP server specializing in easy, fast, and secure tools for Databases. Supports  AlloyDB, BigQuery, Bigtable, Cloud SQL, Dgraph, MySQL, Neo4j, Postgres, Spanner, and more.
- <img height="12" width="12" src="https://www.meilisearch.com/favicon.ico" alt="Meilisearch Logo" /> **[Meilisearch](https://github.com/meilisearch/meilisearch-mcp)** - Interact & query with Meilisearch (Full-text & semantic search API)
- <img height="12" width="12" src="https://memgraph.com/favicon.png" alt="Memgraph Logo" /> **[Memgraph](https://github.com/memgraph/mcp-memgraph)** - Query your data in [Memgraph](https://memgraph.com/) graph database.
- <img height="12" width="12" src="https://metoro.io/static/images/logos/Metoro.svg" /> **[Metoro](https://github.com/metoro-io/metoro-mcp-server)** - Query and interact with kubernetes environments monitored by Metoro
- <img height="12" width="12" src="https://www.mercadopago.com/favicon.ico" alt="MercadoPago Logo" /> **[Mercado Pago](https://mcp.mercadopago.com/)** - Mercado Pago's official MCP server.
- <img height="12" width="12" src="https://claritystatic.azureedge.net/images/logo.ico" alt="Microsoft Clarity Logo"/> **[Microsoft Clarity](https://github.com/microsoft/clarity-mcp-server)** - Official MCP Server to get your behavioral analytics data and insights from [Clarity](https://clarity.microsoft.com)
- <img height="12" width="12" src="https://conn-afd-prod-endpoint-bmc9bqahasf3grgk.b01.azurefd.net/releases/v1.0.1735/1.0.1735.4099/commondataserviceforapps/icon.png" alt="Microsoft Dataverse Logo" /> **[Microsoft Dataverse](https://go.microsoft.com/fwlink/?linkid=2320176)** - Chat over your business data using NL - Discover tables, run queries, retrieve data, insert or update records, and execute custom prompts grounded in business knowledge and context.
- <img height="12" width="12" src="https://milvus.io/favicon-32x32.png" /> **[Milvus](https://github.com/zilliztech/mcp-server-milvus)** - Search, Query and interact with data in your Milvus Vector Database.
- <img height="12" width="12" src="https://console.gomomento.com/favicon.ico" /> **[Momento](https://github.com/momentohq/mcp-momento)** - Momento Cache lets you quickly improve your performance, reduce costs, and handle load at any scale.
- <img height="12" width="12" src="https://www.mongodb.com/favicon.ico" /> **[MongoDB](https://github.com/mongodb-js/mongodb-mcp-server)** - Both MongoDB Community Server and MongoDB Atlas are supported.
- <img height="12" width="12" src="https://www.motherduck.com/favicon.ico" alt="MotherDuck Logo" /> **[MotherDuck](https://github.com/motherduckdb/mcp-server-motherduck)** - Query and analyze data with MotherDuck and local DuckDB
- <img height="12" width="12" src="https://needle-ai.com/images/needle-logo-orange-2-rounded.png" alt="Needle AI Logo" /> **[Needle](https://github.com/needle-ai/needle-mcp)** - Production-ready RAG out of the box to search and retrieve data from your own documents.
- <img height="12" width="12" src="https://neo4j.com/favicon.ico" alt="Neo4j Logo" /> **[Neo4j](https://github.com/neo4j-contrib/mcp-neo4j/)** - Neo4j graph database server (schema + read/write-cypher) and separate graph database backed memory
- <img height="12" width="12" src="https://avatars.githubusercontent.com/u/183852044?s=48&v=4" alt="Neon Logo" /> **[Neon](https://github.com/neondatabase/mcp-server-neon)** - Interact with the Neon serverless Postgres platform
- <img height="12" width="12" src="https://www.netlify.com/favicon/icon.svg" alt="Netlify Logo" /> **[Netlify](https://docs.netlify.com/welcome/build-with-ai/netlify-mcp-server/)** - Create, build, deploy, and manage your websites with Netlify web platform.
- <img height="12" width="12" src="https://avatars.githubusercontent.com/u/4792552?s=200&v=4" alt="Notion Logo" /> **[Notion](https://github.com/makenotion/notion-mcp-server#readme)** - This project implements an MCP server for the Notion API.
- <img height="12" width="12" src="https://avatars.githubusercontent.com/u/82347605?s=48&v=4" alt="OceanBase Logo" /> **[OceanBase](https://github.com/oceanbase/mcp-oceanbase)** - MCP Server for OceanBase database and its tools
- <img height="12" width="12" src="https://docs.octagonagents.com/logo.svg" alt="Octagon Logo" /> **[Octagon](https://github.com/OctagonAI/octagon-mcp-server)** - Deliver real-time investment research with extensive private and public market data.
- <img height="12" width="12" src="https://maps.olakrutrim.com/favicon.ico" alt="Ola Maps" /> **[OlaMaps](https://pypi.org/project/ola-maps-mcp-server)** - Official Ola Maps MCP Server for services like geocode, directions, place details and many more.
- <img height="12" width="12" src="https://op.gg/favicon.ico" alt="OP.GG Logo" /> **[OP.GG](https://github.com/opgginc/opgg-mcp)** - Access real-time gaming data across popular titles like League of Legends, TFT, and Valorant, offering champion analytics, esports schedules, meta compositions, and character statistics.
- <img height="12" width="12" src="https://app.opslevel.com/favicon.ico" alt="OpsLevel" /> **[OpsLevel](https://github.com/opslevel/opslevel-mcp)** - Official MCP Server for [OpsLevel](https://www.opslevel.com).
- <img height="12" width="12" src="https://oxylabs.io/favicon.ico" alt="Oxylabs Logo" /> **[Oxylabs](https://github.com/oxylabs/oxylabs-mcp)** - Scrape websites with Oxylabs Web API, supporting dynamic rendering and parsing for structured data extraction.
- <img height="12" width="12" src="https://developer.paddle.com/favicon.svg" alt="Paddle Logo" /> **[Paddle](https://github.com/PaddleHQ/paddle-mcp-server)** - Interact with the Paddle API. Manage product catalog, billing and subscriptions, and reports.
- <img height="12" width="12" src="https://secure.pagos.ai/favicon.svg" alt="Pagos Logo" /> **[Pagos](https://github.com/pagos-ai/pagos-mcp)** - Interact with the Pagos API. Query Credit Card BIN Data with more to come.
- <img height="12" width="12" src="https://www.paypalobjects.com/webstatic/icon/favicon.ico" alt="PayPal Logo" /> **[PayPal](https://mcp.paypal.com)** - PayPal's official MCP server.
- <img height="12" width="12" src="https://www.perplexity.ai/favicon.ico" alt="Perplexity Logo" /> **[Perplexity](https://github.com/ppl-ai/modelcontextprotocol)** - An MCP server that connects to Perplexity's Sonar API, enabling real-time web-wide research in conversational AI.
- <img height="12" width="12" src="https://avatars.githubusercontent.com/u/54333248" /> **[Pinecone](https://github.com/pinecone-io/pinecone-mcp)** - [Pinecone](https://docs.pinecone.io/guides/operations/mcp-server)'s developer MCP Server assist developers in searching documentation and managing data within their development environment.
- <img height="12" width="12" src="https://avatars.githubusercontent.com/u/54333248" /> **[Pinecone Assistant](https://github.com/pinecone-io/assistant-mcp)** - Retrieves context from your [Pinecone Assistant](https://docs.pinecone.io/guides/assistant/mcp-server) knowledge base.
- <img height="12" width="12" src="https://www.prisma.io/images/favicon-32x32.png" alt="Prisma Logo" /> **[Prisma](https://www.prisma.io/docs/postgres/mcp-server)** - Create and manage Prisma Postgres databases
- <img height="12" width="12" src="https://www.pulumi.com/images/favicon.ico" alt="Pulumi Logo" /> **[Pulumi](https://github.com/pulumi/mcp-server)** - Deploy and manage cloud infrastructure using [Pulumi](https://pulumi.com).
- <img height="12" width="12" src="https://pure.md/favicon.png" alt="Pure.md Logo" /> **[Pure.md](https://github.com/puremd/puremd-mcp)** - Reliably access web content in markdown format with [pure.md](https://pure.md) (bot detection avoidance, proxy rotation, and headless JS rendering built in).
- <img height="12" width="12" src="https://put.io/images/favicon.ico" alt="Put.io Logo" /> **[Put.io](https://github.com/putdotio/putio-mcp-server)** - Interact with your Put.io account to download torrents.
- <img height="12" width="12" src="https://avatars.githubusercontent.com/u/165178062" /> **[Ragie](https://github.com/ragieai/ragie-mcp-server/)** - Retrieve context from your [Ragie](https://www.ragie.ai) (RAG) knowledge base connected to integrations like Google Drive, Notion, JIRA and more.
- <img height="12" width="12" src="https://avatars.githubusercontent.com/u/1529926" /> **[Redis](https://github.com/redis/mcp-redis/)** - The Redis official MCP Server offers an interface to manage and search data in Redis.
- <img height="12" width="12" src="https://avatars.githubusercontent.com/u/1529926" /> **[Redis Cloud API](https://github.com/redis/mcp-redis-cloud/)** - The Redis Cloud API MCP Server allows you to manage your Redis Cloud resources using natural language.
- <img height="12" width="12" src="https://app.snyk.io/bundle/favicon-faj49uD9.png" /> **[Snyk](https://github.com/snyk/snyk-ls/blob/main/mcp_extension/README.md)** - Enhance security posture by embedding [Snyk](https://snyk.io/) vulnerability scanning directly into agentic workflows.
- <img height="12" width="12" src="https://qdrant.tech/img/brand-resources-logos/logomark.svg" /> **[Qdrant](https://github.com/qdrant/mcp-server-qdrant/)** - Implement semantic memory layer on top of the Qdrant vector search engine
- <img height="12" width="12" src="https://www.ramp.com/favicon.ico" /> **[Ramp](https://github.com/ramp-public/ramp-mcp)** - Interact with [Ramp](https://ramp.com)'s Developer API to run analysis on your spend and gain insights leveraging LLMs
- **[Raygun](https://github.com/MindscapeHQ/mcp-server-raygun)** - Interact with your crash reporting and real using monitoring data on your Raygun account
- <img height="12" width="12" src="https://www.rember.com/favicon.ico" alt="Rember Logo" /> **[Rember](https://github.com/rember/rember-mcp)** - Create spaced repetition flashcards in [Rember](https://rember.com) to remember anything you learn in your chats
- <img height="12" width="12" src="https://riza.io/favicon.ico" alt="Riza logo" /> **[Riza](https://github.com/riza-io/riza-mcp)** - Arbitrary code execution and tool-use platform for LLMs by [Riza](https://riza.io)
- <img height="12" width="12" src="https://cdn.prod.website-files.com/66b7de6a233c04f4dac200a6/66bed52680d689629483c18b_faviconV2%20(2).png" alt="Root Signals Logo" /> **[Root Signals](https://github.com/root-signals/root-signals-mcp)** - Improve and quality control your outputs with evaluations using LLM-as-Judge
- <img height="12" width="12" src="https://pics.fatwang2.com/56912e614b35093426c515860f9f2234.svg" /> [Search1API](https://github.com/fatwang2/search1api-mcp) - One API for Search, Crawling, and Sitemaps
- <img height="12" width="12" src="https://screenshotone.com/favicon.ico" alt="ScreenshotOne Logo" /> **[ScreenshotOne](https://github.com/screenshotone/mcp/)** - Render website screenshots with [ScreenshotOne](https://screenshotone.com/)
- <img height="12" width="12" src="https://semgrep.dev/favicon.ico" alt="Semgrep Logo" /> **[Semgrep](https://github.com/semgrep/mcp)** - Enable AI agents to secure code with [Semgrep](https://semgrep.dev/).
- <img height="12" width="12" src="https://www.singlestore.com/favicon-32x32.png?v=277b9cbbe31e8bc416504cf3b902d430"/> **[SingleStore](https://github.com/singlestore-labs/mcp-server-singlestore)** - Interact with the SingleStore database platform
- <img height="12" width="12" src="https://www.starrocks.io/favicon.ico" alt="StarRocks Logo" /> **[StarRocks](https://github.com/StarRocks/mcp-server-starrocks)** - Interact with [StarRocks](https://www.starrocks.io/)
- <img height="12" width="12" src="https://stripe.com/favicon.ico" alt="Stripe Logo" /> **[Stripe](https://github.com/stripe/agent-toolkit)** - Interact with Stripe API
- <img height="12" width="12" src="https://tavily.com/favicon.ico" alt="Tavily Logo" /> **[Tavily](https://github.com/tavily-ai/tavily-mcp)** - Search engine for AI agents (search + extract) powered by [Tavily](https://tavily.com/)
- <img height="12" width="12" src="https://raw.githubusercontent.com/hashicorp/terraform-mcp-server/main/public/images/Terraform-LogoMark_onDark.svg" alt="Terraform Logo" /> **[Terraform](https://github.com/hashicorp/terraform-mcp-server)** - Seamlessly integrate with Terraform ecosystem, enabling advanced automation and interaction capabilities for Infrastructure as Code (IaC) development powered by [Terraform](https://www.hashicorp.com/en/products/terraform)
- <img height="12" width="12" src="https://thirdweb.com/favicon.ico" alt="Thirdweb Logo" /> **[Thirdweb](https://github.com/thirdweb-dev/ai/tree/main/python/thirdweb-mcp)** - Read/write to over 2k blockchains, enabling data querying, contract analysis/deployment, and transaction execution, powered by [Thirdweb](https://thirdweb.com/)
- <img height="12" width="12" src="https://tianji.msgbyte.com/img/dark-brand.svg" alt="Tianji Logo" /> **[Tianji](https://github.com/msgbyte/tianji/tree/master/apps/mcp-server)** - Interact with Tianji platform whatever selfhosted or cloud platform, powered by [Tianji](https://tianji.msgbyte.com/).
- <img height="12" width="12" src="https://www.pingcap.com/favicon.ico" alt="TiDB Logo" /> **[TiDB](https://github.com/pingcap/pytidb)** - MCP Server to interact with TiDB database platform.
- <img height="12" width="12" src="https://www.tinybird.co/favicon.ico" alt="Tinybird Logo" /> **[Tinybird](https://github.com/tinybirdco/mcp-tinybird)** - Interact with Tinybird serverless ClickHouse platform
- <img height="12" width="12" src="https://b2729162.smushcdn.com/2729162/wp-content/uploads/2023/10/cropped-Favicon-1-192x192.png?lossy=1&strip=1&webp=1" alt="Tldv Logo" /> **[Tldv](https://gitlab.com/tldv/tldv-mcp-server)** - Connect your AI agents to Google-Meet, Zoom & Microsoft Teams through [tl;dv](https://tldv.io)
- <img height="12" width="12" src="https://unifai.network/favicon.ico" alt="UnifAI Logo" /> **[UnifAI](https://github.com/unifai-network/unifai-mcp-server)** - Dynamically search and call tools using [UnifAI Network](https://unifai.network)
- <img height="12" width="12" src="https://framerusercontent.com/images/plcQevjrOYnyriuGw90NfQBPoQ.jpg" alt="Unstructured Logo" /> **[Unstructured](https://github.com/Unstructured-IO/UNS-MCP)** - Set up and interact with your unstructured data processing workflows in [Unstructured Platform](https://unstructured.io)
- <img height="12" width="12" src="https://upstash.com/icons/favicon-32x32.png" alt="Upstash Logo" /> **[Upstash](https://github.com/upstash/mcp-server)** - Manage Redis databases and run Redis commands on [Upstash](https://upstash.com/) with natural language.
- **[Vectorize](https://github.com/vectorize-io/vectorize-mcp-server/)** - [Vectorize](https://vectorize.io) MCP server for advanced retrieval, Private Deep Research, Anything-to-Markdown file extraction and text chunking.
- <img height="12" width="12" src="https://static.verbwire.com/favicon-16x16.png" alt="Verbwire Logo" /> **[Verbwire](https://github.com/verbwire/verbwire-mcp-server)** - Deploy smart contracts, mint NFTs, manage IPFS storage, and more through the Verbwire API
- <img height="12" width="12" src="https://verodat.io/assets/favicon-16x16.png" alt="Verodat Logo" /> **[Verodat](https://github.com/Verodat/verodat-mcp-server)** - Interact with Verodat AI Ready Data platform
- <img height="12" width="12" src="https://www.veyrax.com/favicon.ico" alt="VeyraX Logo" /> **[VeyraX](https://github.com/VeyraX/veyrax-mcp)** - Single tool to control all 100+ API integrations, and UI components
- <img height="12" width="12" src="https://waystation.ai/images/logo.svg" alt="WayStation Logo" /> **[WayStation](https://github.com/waystation-ai/mcp)** - Universal MCP server to connect to popular productivity tools such as Notion, Monday, AirTable, and many more
- <img height="12" width="12" src="https://wavespeed.ai/logo.webp" alt="WaveSpeed Logo" /> **[WaveSpeed](https://github.com/WaveSpeedAI/mcp-server)** - WaveSpeed MCP server providing AI agents with image and video generation capabilities.
- <img height="12" width="12" src="https://www.xero.com/favicon.ico" alt="Xero Logo" /> **[Xero](https://github.com/XeroAPI/xero-mcp-server)** - Interact with the accounting data in your business using our official MCP server
- <img height="12" width="12" src="https://www.yugabyte.com/favicon-16x16.png" alt="YugabyteDB Logo" /> **[YugabyteDB](https://github.com/yugabyte/yugabytedb-mcp-server)** -  MCP Server to interact with your [YugabyteDB](https://www.yugabyte.com/) database
- <img height="12" width="12" src="https://cdn.zapier.com/zapier/images/favicon.ico" alt="Zapier Logo" /> **[Zapier](https://zapier.com/mcp)** - Connect your AI Agents to 8,000 apps instantly.
- **[ZenML](https://github.com/zenml-io/mcp-zenml)** - Interact with your MLOps and LLMOps pipelines through your [ZenML](https://www.zenml.io) MCP server

### 🌎 Community Servers

A growing set of community-developed and maintained servers demonstrates various applications of MCP across different domains.

> **Note:** Community servers are **untested** and should be used at **your own risk**. They are not affiliated with or endorsed by Anthropic.

- **[1Panel](https://github.com/1Panel-dev/mcp-1panel)** - MCP server implementation that provides 1Panel interaction.
- **[A2A](https://github.com/GongRzhe/A2A-MCP-Server)** - An MCP server that bridges the Model Context Protocol (MCP) with the Agent-to-Agent (A2A) protocol, enabling MCP-compatible AI assistants (like Claude) to seamlessly interact with A2A agents.
- **[Ableton Live](https://github.com/Simon-Kansara/ableton-live-mcp-server)** - an MCP server to control Ableton Live.
- **[Ableton Live](https://github.com/ahujasid/ableton-mcp)** (by ahujasid) - Ableton integration allowing prompt enabled music creation.
- **[Actor Critic Thinking](https://github.com/aquarius-wing/actor-critic-thinking-mcp)** - Actor-critic thinking for performance evaluation
- **[Agentset](https://github.com/agentset-ai/mcp-server)** - RAG for your knowledge base connected to [Agentset](https://agentset.ai).
- **[AI Agent Marketplace Index](https://github.com/AI-Agent-Hub/ai-agent-marketplace-index-mcp)** - MCP server to search more than 5000+ AI agents and tools of various categories from [AI Agent Marketplace Index](http://www.deepnlp.org/store/ai-agent) and monitor traffic of AI Agents.
- **[Airbnb](https://github.com/openbnb-org/mcp-server-airbnb)** - Provides tools to search Airbnb and get listing details.
- **[Airflow](https://github.com/yangkyeongmo/mcp-server-apache-airflow)** - A MCP Server that connects to [Apache Airflow](https://airflow.apache.org/) using official python client.
- **[Airtable](https://github.com/domdomegg/airtable-mcp-server)** - Read and write access to [Airtable](https://airtable.com/) databases, with schema inspection.
- **[Airtable](https://github.com/felores/airtable-mcp)** - Airtable Model Context Protocol Server.
- **[Algorand](https://github.com/GoPlausible/algorand-mcp)** - A comprehensive MCP server for tooling interactions (40+) and resource accessibility (60+) plus many useful prompts for interacting with the Algorand blockchain.
- **[AlphaVantage](https://github.com/calvernaz/alphavantage)** - MCP server for stock market data API [AlphaVantage](https://www.alphavantage.co)
- **[Amadeus](https://github.com/donghyun-chae/mcp-amadeus)** (by donghyun-chae) - An MCP server to access, explore, and interact with Amadeus Flight Offers Search API for retrieving detailed flight options, including airline, times, duration, and pricing data.
- **[Amazon Ads](https://github.com/MarketplaceAdPros/amazon-ads-mcp-server)** - MCP Server that provides interaction capabilities with Amazon Advertising through [MarketplaceAdPros](https://marketplaceadpros.com)/
- **[Anki](https://github.com/scorzeth/anki-mcp-server)** - An MCP server for interacting with your [Anki](https://apps.ankiweb.net) decks and cards.
- **[AntV Chart](https://github.com/antvis/mcp-server-chart)** - A Model Context Protocol server for generating 15+ visual charts using [AntV](https://github.com/antvis).
- **[Any Chat Completions](https://github.com/pyroprompts/any-chat-completions-mcp)** - Interact with any OpenAI SDK Compatible Chat Completions API like OpenAI, Perplexity, Groq, xAI and many more.
- **[Apache Gravitino(incubating)](https://github.com/datastrato/mcp-server-gravitino)** - Allow LLMs to explore metadata of structured data and unstructured data with Gravitino, and perform data governance tasks including tagging/classification.
- **[APIWeaver](https://github.com/GongRzhe/APIWeaver)** - An MCP server that dynamically creates MCP  servers from web API configurations. This allows you to easily integrate any REST API, GraphQL endpoint, or web service into an MCP-compatible tool that can be used by AI assistants like Claude.
- **[Apple Books](https://github.com/vgnshiyer/apple-books-mcp)** - Interact with your library on Apple Books, manage your book collection, summarize highlights, notes, and much more.
- **[Apple Calendar](https://github.com/Omar-v2/mcp-ical)** - An MCP server that allows you to interact with your MacOS Calendar through natural language, including features such as event creation, modification, schedule listing, finding free time slots etc.
- **[Apple Script](https://github.com/peakmojo/applescript-mcp)** - MCP server that lets LLM run AppleScript code to to fully control anything on Mac, no setup needed.
- **[Aranet4](https://github.com/diegobit/aranet4-mcp-server)** - MCP Server to manage your Aranet4 CO2 sensor. Fetch data and store in a local SQLite. Ask questions about historical data.
- **[ArangoDB](https://github.com/ravenwits/mcp-server-arangodb)** - MCP Server that provides database interaction capabilities through [ArangoDB](https://arangodb.com/).
- **[Arduino](https://github.com/vishalmysore/choturobo)** - MCP Server that enables AI-powered robotics using Claude AI and Arduino (ESP32) for real-world automation and interaction with robots.
- **[arXiv API](https://github.com/prashalruchiranga/arxiv-mcp-server)** - An MCP server that enables interacting with the arXiv API using natural language.
- **[arxiv-latex-mcp](https://github.com/takashiishida/arxiv-latex-mcp)** - MCP server that fetches and processes arXiv LaTeX sources for precise interpretation of mathematical expressions in papers.
- **[Atlassian](https://github.com/sooperset/mcp-atlassian)** - Interact with Atlassian Cloud products (Confluence and Jira) including searching/reading Confluence spaces/pages, accessing Jira issues, and project metadata.
- **[Atlassian Server (by phuc-nt)](https://github.com/phuc-nt/mcp-atlassian-server)** - An MCP server that connects AI agents (Cline, Claude Desktop, Cursor, etc.) to Atlassian Jira & Confluence, enabling data queries and actions through the Model Context Protocol.
- **[Attestable MCP](https://github.com/co-browser/attestable-mcp-server)** - An MCP server running inside a trusted execution environment (TEE) via Gramine, showcasing remote attestation using [RA-TLS](https://gramine.readthedocs.io/en/stable/attestation.html). This allows an MCP client to verify the server before conencting.
- **[Audius](https://github.com/glassBead-tc/audius-mcp-atris)** - Audius + AI = Atris. Interact with fans, stream music, tip your favorite artists, and more on Audius: all through Claude.
- **[AWS](https://github.com/rishikavikondala/mcp-server-aws)** - Perform operations on your AWS resources using an LLM.
- **[AWS Athena](https://github.com/lishenxydlgzs/aws-athena-mcp)** - A MCP server for AWS Athena to run SQL queries on Glue Catalog.
- **[AWS Cognito](https://github.com/gitCarrot/mcp-server-aws-cognito)** - A MCP server that connects to AWS Cognito for authentication and user management.
- **[AWS Cost Explorer](https://github.com/aarora79/aws-cost-explorer-mcp-server)** - Optimize your AWS spend (including Amazon Bedrock spend) with this MCP server by examining spend across regions, services, instance types and foundation models ([demo video](https://www.youtube.com/watch?v=WuVOmYLRFmI&feature=youtu.be)).
- **[AWS Resources Operations](https://github.com/baryhuang/mcp-server-aws-resources-python)** - Run generated python code to securely query or modify any AWS resources supported by boto3.
- **[AWS S3](https://github.com/aws-samples/sample-mcp-server-s3)** - A sample MCP server for AWS S3 that flexibly fetches objects from S3 such as PDF documents.
- **[Azure ADX](https://github.com/pab1it0/adx-mcp-server)** - Query and analyze Azure Data Explorer databases.
- **[Azure DevOps](https://github.com/Vortiago/mcp-azure-devops)** - An MCP server that provides a bridge to Azure DevOps services, enabling AI assistants to query and manage work items.
- **[Azure MCP Hub](https://github.com/Azure-Samples/mcp)** - A curated list of all MCP servers and related resources for Azure developers by **[Arun Sekhar](https://github.com/achandmsft)**
- **[Azure OpenAI DALL-E 3 MCP Server](https://github.com/jacwu/mcp-server-aoai-dalle3)** - A MCP server for Azure OpenAI DALL-E 3 service to generate image from text.
- **[Azure Wiki Search](https://github.com/coder-linping/azure-wiki-search-server)** - An MCP that enables AI to query the wiki hosted on Azure Devops Wiki.
- **[Backlinks MCP](https://github.com/cnych/backlinks-mcp)** - A MCP server for retrieving backlink information for any domain by [claudemcp](https://www.claudemcp.com/servers/backlinks-mcp).
- **[Baidu AI Search](https://github.com/baidubce/app-builder/tree/master/python/mcp_server/ai_search)** - Web search with Baidu Cloud's AI Search
- **[BambooHR MCP](https://github.com/encoreshao/bamboohr-mcp)** - An MCP server that interfaces with the BambooHR APIs, providing access to employee data, time tracking, and HR management features.
- **[Base Free USDC Transfer](https://github.com/magnetai/mcp-free-usdc-transfer)** - Send USDC on [Base](https://base.org) for free using Claude AI! Built with [Coinbase CDP](https://docs.cdp.coinbase.com/mpc-wallet/docs/welcome).
- **[BigQuery](https://github.com/LucasHild/mcp-server-bigquery)** (by LucasHild) - This server enables LLMs to inspect database schemas and execute queries on BigQuery.
- **[BigQuery](https://github.com/ergut/mcp-bigquery-server)** (by ergut) - Server implementation for Google BigQuery integration that enables direct BigQuery database access and querying capabilities
- **[Bilibili](https://github.com/wangshunnn/bilibili-mcp-server)** - This MCP server provides tools to fetch Bilibili user profiles, video metadata, search videos, and more.
- **[Bing Web Search API](https://github.com/leehanchung/bing-search-mcp)** (by hanchunglee) - Server implementation for Microsoft Bing Web Search API.
- **[Bitable MCP](https://github.com/lloydzhou/bitable-mcp)** (by lloydzhou) - MCP server provides access to Lark Bitable through the Model Context Protocol. It allows users to interact with Bitable tables using predefined tools.
- **[Blender](https://github.com/ahujasid/blender-mcp)** (by ahujasid) - Blender integration allowing prompt enabled 3D scene creation, modeling and manipulation.
- **[BreakoutRoom](https://github.com/agree-able/room-mcp)** - Agents accomplishing goals together in p2p rooms 
- **[browser-use](https://github.com/co-browser/browser-use-mcp-server)** (by co-browser) - browser-use MCP server with dockerized playwright + chromium + vnc. supports stdio & resumable http.
- **[Bsc-mcp](https://github.com/TermiX-official/bsc-mcp)** The first MCP server that serves as the bridge between AI and BNB Chain, enabling AI agents to execute complex on-chain operations through seamless integration with the BNB Chain, including transfer, swap, launch, security check on any token and even more.
- **[BVG MCP Server - (Unofficial) ](https://github.com/svkaizoku/mcp-bvg)** - Unofficial MCP server for Berliner Verkehrsbetriebe Api. 
- **[Calculator](https://github.com/githejie/mcp-server-calculator)** - This server enables LLMs to use calculator for precise numerical calculations.
- **[Calendly](https://github.com/universal-mcp/calendly)** - Calendly MCP server from **[agentr](https://agentr.dev/)** that provides support for managing events and scheduling via Calendly.
- **[CCTV VMS MCP](https://github.com/jyjune/mcp_vms)** - A Model Context Protocol (MCP) server designed to connect to a CCTV recording program (VMS) to retrieve recorded and live video streams. It also provides tools to control the VMS software, such as showing live or playback dialogs for specific channels at specified times.
- **[CFBD API](https://github.com/lenwood/cfbd-mcp-server)** - An MCP server for the [College Football Data API](https://collegefootballdata.com/).
- **[ChatMCP](https://github.com/AI-QL/chat-mcp)** – An Open Source Cross-platform GUI Desktop application compatible with Linux, macOS, and Windows, enabling seamless interaction with MCP servers across dynamically selectable LLMs, by **[AIQL](https://github.com/AI-QL)**
- **[ChatSum](https://github.com/mcpso/mcp-server-chatsum)** - Query and Summarize chat messages with LLM. by [mcpso](https://mcp.so)
- **[Chess.com](https://github.com/pab1it0/chess-mcp)** - Access Chess.com player data, game records, and other public information through standardized MCP interfaces, allowing AI assistants to search and analyze chess information.
- **[ChessPal Chess Engine (stockfish)](https://github.com/wilson-urdaneta/chesspal-mcp-engine)** - A Stockfish-powered chess engine exposed as an MCP server. Calculates best moves and supports both HTTP/SSE and stdio transports.
- **[Chroma](https://github.com/privetin/chroma)** - Vector database server for semantic document search and metadata filtering, built on Chroma
- **[ClaudePost](https://github.com/ZilongXue/claude-post)** - ClaudePost enables seamless email management for Gmail, offering secure features like email search, reading, and sending.
- **[ClickUp](https://github.com/TaazKareem/clickup-mcp-server)** - MCP server for ClickUp task management, supporting task creation, updates, bulk operations, and markdown descriptions.
- **[Cloudinary](https://github.com/felores/cloudinary-mcp-server)** - Cloudinary Model Context Protocol Server to upload media to Cloudinary and get back the media link and details.
- **[Coda](https://github.com/universal-mcp/coda)** - Coda.io MCP server from **[agentr](https://agentr.dev/)** that provides support for reading and writing data to Coda docs and tables.
- **[code-assistant](https://github.com/stippi/code-assistant)** - A coding assistant MCP server that allows to explore a code-base and make changes to code. Should be used with trusted repos only (insufficient protection against prompt injections).
- **[code-executor](https://github.com/bazinga012/mcp_code_executor)** - An MCP server that allows LLMs to execute Python code within a specified Conda environment.
- **[code-sandbox-mcp](https://github.com/Automata-Labs-team/code-sandbox-mcp)** - An MCP server to create secure code sandbox environment for executing code within Docker containers.
- **[cognee-mcp](https://github.com/topoteretes/cognee/tree/main/cognee-mcp)** - GraphRAG memory server with customizable ingestion, data processing and search
- **[coin_api_mcp](https://github.com/longmans/coin_api_mcp)** - Provides access to [coinmarketcap](https://coinmarketcap.com/) cryptocurrency data.
- **[CoinMarketCap](https://github.com/shinzo-labs/coinmarketcap-mcp)** - Implements the complete [CoinMarketCap](https://coinmarketcap.com/) API for accessing cryptocurrency market data, exchange information, and other blockchain-related metrics.
- **[commands](https://github.com/g0t4/mcp-server-commands)** - Run commands and scripts. Just like in a terminal.
- **[Computer-Use - Remote MacOS Use](https://github.com/baryhuang/mcp-remote-macos-use)** - Open-source out-of-the-box alternative to OpenAI Operator, providing a full desktop experience and optimized for using remote macOS machines as autonomous AI agents.
- **[consul-mcp](https://github.com/kocierik/consul-mcp-server)** - A consul MCP server for service management, health check and Key-Value Store
- **[Contentful-mcp](https://github.com/ivo-toby/contentful-mcp)** - Read, update, delete, publish content in your [Contentful](https://contentful.com) space(s) from this MCP Server.
- **[context-portal](https://github.com/GreatScottyMac/context-portal)** - Context Portal (ConPort) is a type of memory bank system that effectively builds a project-specific knowledge graph, capturing entities like decisions, progress, and architecture, along with their relationships. This structured knowledge base, with vector embeddings for semantic search, then serves as a powerful backend for Retrieval Augmented Generation (RAG), enabling AI assistants to access precise, up-to-date information for more context-aware and accurate responses.
- **[CreateveAI Nexus](https://github.com/spgoodman/createveai-nexus-server)** - Open-Source Bridge Between AI Agents and Enterprise Systems, with simple custom API plug-in capabilities (including close compatibility with ComfyUI nodes), support for Copilot Studio's MCP agent integations, and support for Azure deployment in secure environments with secrets stored in Azure Key Vault, as well as straightforward on-premises deployment.
- **[Creatify](https://github.com/TSavo/creatify-mcp)** - MCP Server that exposes Creatify AI API capabilities for AI video generation, including avatar videos, URL-to-video conversion, text-to-speech, and AI-powered editing tools.
- **[crypto-feargreed-mcp](https://github.com/kukapay/crypto-feargreed-mcp)**  -  Providing real-time and historical Crypto Fear & Greed Index data.
- **[crypto-indicators-mcp](https://github.com/kukapay/crypto-indicators-mcp)**  -  An MCP server providing a range of cryptocurrency technical analysis indicators and strategies.
- **[crypto-sentiment-mcp](https://github.com/kukapay/crypto-sentiment-mcp)**  -  An MCP server that delivers cryptocurrency sentiment analysis to AI agents.
- **[cryptopanic-mcp-server](https://github.com/kukapay/cryptopanic-mcp-server)** - Providing latest cryptocurrency news to AI agents, powered by CryptoPanic.
- **[Cursor MCP Installer](https://github.com/matthewdcage/cursor-mcp-installer)** - A tool to easily install and configure other MCP servers within Cursor IDE, with support for npm packages, local directories, and Git repositories.
- **[Dappier](https://github.com/DappierAI/dappier-mcp)** - Connect LLMs to real-time, rights-cleared, proprietary data from trusted sources. Access specialized models for Real-Time Web Search, News, Sports, Financial Data, Crypto, and premium publisher content. Explore data models at [marketplace.dappier.com](https://marketplace.dappier.com/marketplace).
- **[Data Exploration](https://github.com/reading-plus-ai/mcp-server-data-exploration)** - MCP server for autonomous data exploration on .csv-based datasets, providing intelligent insights with minimal effort. NOTE: Will execute arbitrary Python code on your machine, please use with caution!
- **[Databricks](https://github.com/JordiNeil/mcp-databricks-server)** - Allows LLMs to run SQL queries, list and get details of jobs executions in a Databricks account.
- **[Databricks Genie](https://github.com/yashshingvi/databricks-genie-MCP)** - A server that connects to the Databricks Genie, allowing LLMs to ask natural language questions, run SQL queries, and interact with Databricks conversational agents.
- **[Databricks Smart SQL](https://github.com/RafaelCartenet/mcp-databricks-server)** - Leveraging Databricks Unity Catalog metadata, perform smart efficient SQL queries to solve Ad-hoc queries and explore data.
- **[Datadog](https://github.com/GeLi2001/datadog-mcp-server)** - Datadog MCP Server for application tracing, monitoring, dashboard, incidents queries built on official datadog api.
- **[Dataset Viewer](https://github.com/privetin/dataset-viewer)** - Browse and analyze Hugging Face datasets with features like search, filtering, statistics, and data export
- **[DataWorks](https://github.com/aliyun/alibabacloud-dataworks-mcp-server)** - A Model Context Protocol (MCP) server that provides tools for AI, allowing it to interact with the [DataWorks](https://www.alibabacloud.com/help/en/dataworks/) Open API through a standardized interface. This implementation is based on the Alibaba Cloud Open API and enables AI agents to perform cloud resources operations seamlessly.
- **[DaVinci Resolve](https://github.com/samuelgursky/davinci-resolve-mcp)** - MCP server integration for DaVinci Resolve providing powerful tools for video editing, color grading, media management, and project control.
- **[DBHub](https://github.com/bytebase/dbhub/)** - Universal database MCP server connecting to MySQL, PostgreSQL, SQLite, DuckDB and etc.
- **[Deebo](https://github.com/snagasuri/deebo-prototype)** – Agentic debugging MCP server that helps AI coding agents delegate and fix hard bugs through isolated multi-agent hypothesis testing.
- **[Deep Research](https://github.com/reading-plus-ai/mcp-server-deep-research)** - Lightweight MCP server offering Grok/OpenAI/Gemini/Perplexity-style automated deep research exploration and structured reporting.
- **[DeepSeek MCP Server](https://github.com/DMontgomery40/deepseek-mcp-server)** - Model Context Protocol server integrating DeepSeek's advanced language models, in addition to [other useful API endpoints](https://github.com/DMontgomery40/deepseek-mcp-server?tab=readme-ov-file#features)
- **[deepseek-thinker-mcp](https://github.com/ruixingshi/deepseek-thinker-mcp)** - A MCP (Model Context Protocol) provider Deepseek reasoning content to MCP-enabled AI Clients, like Claude Desktop. Supports access to Deepseek's thought processes from the Deepseek API service or from a local Ollama server.
- **[Deepseek_R1](https://github.com/66julienmartin/MCP-server-Deepseek_R1)** - A Model Context Protocol (MCP) server implementation connecting Claude Desktop with DeepSeek's language models (R1/V3)
- **[DefectDojo](https://github.com/DefectDojo/mcp-server-defectdojo)** - Integrate with [DefectDojo](https://www.defectdojo.org) for security vulnerability management, tracking, and metrics reporting
- **[Descope](https://github.com/descope-sample-apps/descope-mcp-server)** - An MCP server to integrate with [Descope](https://descope.com) to search audit logs, manage users, and more.
- **[DesktopCommander](https://desktopcommander.app?utm_source=github_servers&utm_medium=referral&utm_campaign=repo_links)** - Let AI edit and manage files on your computer, run terminal commands, and connect to remote servers via SSH - all powered by one of the most popular local MCP servers.
- **[DevDb](https://github.com/damms005/devdb-vscode?tab=readme-ov-file#mcp-configuration)** - An MCP server that runs right inside the IDE, for connecting to MySQL, Postgres, SQLite, and MSSQL databases.
- **[Dicom](https://github.com/ChristianHinge/dicom-mcp)** - An MCP server to query and retrieve medical images and for parsing and reading dicom-encapsulated documents (pdf etc.). 
- **[Dify](https://github.com/YanxingLiu/dify-mcp-server)** - A simple implementation of an MCP server for dify workflows.
- **[Discogs](https://github.com/cswkim/discogs-mcp-server)** - A MCP server that connects to the Discogs API for interacting with your music collection.
- **[Discord](https://github.com/v-3/discordmcp)** - A MCP server to connect to Discord guilds through a bot and read and write messages in channels
- **[Discord](https://github.com/SaseQ/discord-mcp)** - A MCP server, which connects to Discord through a bot, and provides comprehensive integration with Discord.
- **[Discord](https://github.com/Klavis-AI/klavis/tree/main/mcp_servers/discord)** - For Discord API integration by Klavis AI
- **[Discourse](https://github.com/AshDevFr/discourse-mcp-server)** - A MCP server to search Discourse posts on a Discourse forum.
- **[Docker](https://github.com/ckreiling/mcp-server-docker)** - Integrate with Docker to manage containers, images, volumes, and networks.
- **[Docs](https://github.com/da1z/docsmcp)** - Enable documentation access for the AI agent, supporting llms.txt and other remote or local files.
- **[DPLP](https://github.com/szeider/mcp-dblp)**  - Searches the [DBLP](https://dblp.org) computer science bibliography database.
- **[Drupal](https://github.com/Omedia/mcp-server-drupal)** - Server for interacting with [Drupal](https://www.drupal.org/project/mcp) using STDIO transport layer.
- **[dune-analytics-mcp](https://github.com/kukapay/dune-analytics-mcp)** -  A mcp server that bridges Dune Analytics data to AI agents.
- **[eBook-mcp](https://github.com/onebirdrocks/ebook-mcp)** - A lightweight MCP server that allows LLMs to read and interact with your personal PDF and EPUB ebooks. Ideal for building AI reading assistants or chat-based ebook interfaces.
- **[EdgeOne Pages MCP](https://github.com/TencentEdgeOne/edgeone-pages-mcp)** - An MCP service for deploying HTML content to EdgeOne Pages and obtaining a publicly accessible URL.
- **[Edwin](https://github.com/edwin-finance/edwin/tree/main/examples/mcp-server)** - MCP server for edwin SDK - enabling AI agents to interact with DeFi protocols across EVM, Solana and other blockchains.
- **[eechat](https://github.com/Lucassssss/eechat)** - An open-source, cross-platform desktop application that seamlessly connects with MCP servers, across Linux, macOS, and Windows.
- **[Elasticsearch](https://github.com/cr7258/elasticsearch-mcp-server)** - MCP server implementation that provides Elasticsearch interaction.
- **[ElevenLabs](https://github.com/mamertofabian/elevenlabs-mcp-server)** - A server that integrates with ElevenLabs text-to-speech API capable of generating full voiceovers with multiple voices.
- **[Email](https://github.com/Shy2593666979/mcp-server-email)** - This server enables users to send emails through various email providers, including Gmail, Outlook, Yahoo, Sina, Sohu, 126, 163, and QQ Mail. It also supports attaching files from specified directories, making it easy to upload attachments along with the email content.
- **[Email SMTP](https://github.com/egyptianego17/email-mcp-server)** - A simple MCP server that lets your AI agent send emails and attach files through SMTP.
- **[Enhance Prompt](https://github.com/FelixFoster/mcp-enhance-prompt)** - An MCP service for enhance you prompt.
- **[Ergo Blockchain MCP](https://github.com/marctheshark3/ergo-mcp)** -An MCP server to integrate Ergo Blockchain Node and Explorer APIs for checking address balances, analyzing transactions, viewing transaction history, performing forensic analysis of addresses, searching for tokens, and monitoring network status.
- **[Eunomia](https://github.com/whataboutyou-ai/eunomia-MCP-server)** - Extension of the Eunomia framework that connects Eunomia instruments with MCP servers
- **[Everything Search](https://github.com/mamertofabian/mcp-everything-search)** - Fast file searching capabilities across Windows (using [Everything SDK](https://www.voidtools.com/support/everything/sdk/)), macOS (using mdfind command), and Linux (using locate/plocate command).
- **[EVM MCP Server](https://github.com/mcpdotdirect/evm-mcp-server)** - Comprehensive blockchain services for 30+ EVM networks, supporting native tokens, ERC20, NFTs, smart contracts, transactions, and ENS resolution.
- **[Excel](https://github.com/haris-musa/excel-mcp-server)** - Excel manipulation including data reading/writing, worksheet management, formatting, charts, and pivot table.
- **[Fabric MCP](https://github.com/aci-labs/ms-fabric-mcp)** - Microsoft Fabric MCP server to accelerate working in your Fabric Tenant with the help of your favorite LLM models.
- **[fabric-mcp-server](https://github.com/adapoet/fabric-mcp-server)** - The fabric-mcp-server is an MCP server that integrates [Fabric](https://github.com/danielmiessler/fabric) patterns with [Cline](https://cline.bot/), exposing them as tools for AI-driven task execution and enhancing Cline's capabilities.
- **[Facebook Ads](https://github.com/gomarble-ai/facebook-ads-mcp-server)** - MCP server acting as an interface to the Facebook Ads, enabling programmatic access to Facebook Ads data and management features.
- **[Fantasy PL](https://github.com/rishijatia/fantasy-pl-mcp)** - Give your coding agent direct access to up-to date Fantasy Premier League data
- **[fastn.ai – Unified API MCP Server](https://github.com/fastnai/mcp-fastn)** - A remote, dynamic MCP server with a unified API that connects to 1,000+ tools, actions, and workflows, featuring built-in authentication and monitoring.
- **[FDIC BankFind MCP Server - (Unofficial)](https://github.com/clafollett/fdic-bank-find-mcp-server)** - The is a MCPserver that brings the power of FDIC BankFind APIs straight to your AI tools and workflows. Structured U.S. banking data, delivered with maximum vibes. 😎📊
- **[Federal Reserve Economic Data (FRED)](https://github.com/stefanoamorelli/fred-mcp-server)** (by Stefano Amorelli) - Community developed MCP server to interact with the Federal Reserve Economic Data.
- **[Fetch](https://github.com/zcaceres/fetch-mcp)** - A server that flexibly fetches HTML, JSON, Markdown, or plaintext.
- **[Figma](https://github.com/GLips/Figma-Context-MCP)** - Give your coding agent direct access to Figma file data, helping it one-shot design implementation.
- **[Fingertip](https://github.com/fingertip-com/fingertip-mcp)** - MCP server for Fingertip.com to search and create new sites.
- **[Firebase](https://github.com/gannonh/firebase-mcp)** - Server to interact with Firebase services including Firebase Authentication, Firestore, and Firebase Storage.
- **[FireCrawl](https://github.com/vrknetha/mcp-server-firecrawl)** - Advanced web scraping with JavaScript rendering, PDF support, and smart rate limiting
- **[FlightRadar24](https://github.com/sunsetcoder/flightradar24-mcp-server)** - A Claude Desktop MCP server that helps you track flights in real-time using Flightradar24 data.
- **[freqtrade-mcp](https://github.com/kukapay/freqtrade-mcp)** - An MCP server that integrates with the Freqtrade cryptocurrency trading bot.
- **[Ghost](https://github.com/MFYDev/ghost-mcp)** - A Model Context Protocol (MCP) server for interacting with Ghost CMS through LLM interfaces like Claude.
- **[Git](https://github.com/geropl/git-mcp-go)** - Allows LLM to interact with a local git repository, incl. optional push support.
- **[Github Actions](https://github.com/ko1ynnky/github-actions-mcp-server)** - A Model Context Protocol (MCP) server for interacting with Github Actions.
- **[GitHub Enterprise MCP](https://github.com/ddukbg/github-enterprise-mcp)** - A Model Context Protocol (MCP) server for interacting with GitHub Enterprise.
- **[Glean](https://github.com/longyi1207/glean-mcp-server)** - A server that uses Glean API to search and chat.
- **[Gmail](https://github.com/GongRzhe/Gmail-MCP-Server)** - A Model Context Protocol (MCP) server for Gmail integration in Claude Desktop with auto authentication support.
- **[Gmail Headless](https://github.com/baryhuang/mcp-headless-gmail)** - Remote hostable MCP server that can get and send Gmail messages without local credential or file system setup.
- **[Goal Story](https://github.com/hichana/goalstory-mcp)** - a Goal Tracker and Visualization Tool for personal and professional development.
- **[GOAT](https://github.com/goat-sdk/goat/tree/main/typescript/examples/by-framework/model-context-protocol)** - Run more than +200 onchain actions on any blockchain including Ethereum, Solana and Base.
- **[Godot](https://github.com/Coding-Solo/godot-mcp)** - A MCP server providing comprehensive Godot engine integration for project editing, debugging, and scene management.
- **[Golang Filesystem Server](https://github.com/mark3labs/mcp-filesystem-server)** - Secure file operations with configurable access controls built with Go!
- **[Goodnews](https://github.com/VectorInstitute/mcp-goodnews)** - A simple MCP server that delivers curated positive and uplifting news stories.
- **[Google Calendar](https://github.com/v-3/google-calendar)** - Integration with Google Calendar to check schedules, find time, and add/delete events
- **[Google Calendar](https://github.com/nspady/google-calendar-mcp)** - Google Calendar MCP Server for managing Google calendar events. Also supports searching for events by attributes like title and location.
- **[Google Custom Search](https://github.com/adenot/mcp-google-search)** - Provides Google Search results via the Google Custom Search API
- **[Google Sheets](https://github.com/xing5/mcp-google-sheets)** - Access and editing data to your Google Sheets.
- **[Google Sheets](https://github.com/rohans2/mcp-google-sheets)** - A MCP Server written in TypeScript to access and edit data in your Google Sheets.
- **[Google Tasks](https://github.com/zcaceres/gtasks-mcp)** - Google Tasks API Model Context Protocol Server.
- **[Google Vertex AI Search](https://github.com/ubie-oss/mcp-vertexai-search)** - Provides Google Vertex AI Search results by grounding a Gemini model with your own private data
<<<<<<< HEAD
- **[Gralio SaaS Database](https://github.com/tymonTe/gralio-mcp)** - Find and compare SaaS products, including data from G2 reviews, Trustpilot, Crunchbase, Linkedin, pricing, features and more, using [Gralio MCP](https://gralio.ai/mcp) server
- **[GraphQL](https://github.com/drestrepom/mcp_graphql)** - Comprehensive GraphQL API integration that automatically exposes each GraphQL query as a separate tool.
=======
- **[Google Workspace](https://github.com/taylorwilsdon/google_workspace_mcp)** - Comprehensive Google Workspace MCP with full support for Calendar, Drive, Gmail, and Docs using Streamable HTTP or SSE transport.
>>>>>>> bae14623
- **[GraphQL Schema](https://github.com/hannesj/mcp-graphql-schema)** - Allow LLMs to explore large GraphQL schemas without bloating the context.
- **[Grasp](https://github.com/aircodelabs/grasp)** - Self-hosted agentic browser with built in MCP support.
- **[Hashing MCP Server](https://github.com/kanad13/MCP-Server-for-Hashing)** - MCP Server with cryptographic hashing functions e.g. SHA256, MD5, etc.
- **[Hashnode](https://github.com/universal-mcp/hashnode)** - Hashnode MCP server from **[agentr](https://agentr.dev/)** that provides support for managing blog posts and content on Hashnode.
- **[HDW LinkedIn](https://github.com/horizondatawave/hdw-mcp-server)** - Access to profile data and management of user account with [HorizonDataWave.ai](https://horizondatawave.ai/).
- **[Helm Chart CLI](https://github.com/jeff-nasseri/helm-chart-cli-mcp)** - Helm MCP provides a bridge between AI assistants and the Helm package manager for Kubernetes. It allows AI assistants to interact with Helm through natural language requests, executing commands like installing charts, managing repositories, and more.
- **[Heurist Mesh Agent](https://github.com/heurist-network/heurist-mesh-mcp-server)** - Access specialized web3 AI agents for blockchain analysis, smart contract security, token metrics, and blockchain interactions through the [Heurist Mesh network](https://github.com/heurist-network/heurist-agent-framework/tree/main/mesh).
- **[Holaspirit](https://github.com/syucream/holaspirit-mcp-server)** - Interact with [Holaspirit](https://www.holaspirit.com/).
- **[Home Assistant](https://github.com/tevonsb/homeassistant-mcp)** - Interact with [Home Assistant](https://www.home-assistant.io/) including viewing and controlling lights, switches, sensors, and all other Home Assistant entities.
- **[Home Assistant](https://github.com/voska/hass-mcp)** - Docker-ready MCP server for Home Assistant with entity management, domain summaries, automation support, and guided conversations. Includes pre-built container images for easy installation.
- **[HubSpot](https://github.com/buryhuang/mcp-hubspot)** - HubSpot CRM integration for managing contacts and companies. Create and retrieve CRM data directly through Claude chat.
- **[HuggingFace Spaces](https://github.com/evalstate/mcp-hfspace)** - Server for using HuggingFace Spaces, supporting Open Source Image, Audio, Text Models and more. Claude Desktop mode for easy integration.
- **[Human-In-the-Loop](https://github.com/GongRzhe/Human-In-the-Loop-MCP-Server)** - A powerful MCP Server that enables AI assistants like Claude to interact with humans through intuitive GUI dialogs. This server bridges the gap between automated AI processes and human decision-making by providing real-time user input tools, choices, confirmations, and feedback mechanisms.
- **[Human-use](https://github.com/RapidataAI/human-use)** - Instant human feedback through an MCP, have your AI interact with humans around the world. Powered by [Rapidata](https://www.rapidata.ai/)
- **[Hyperliquid](https://github.com/mektigboy/server-hyperliquid)** - An MCP server implementation that integrates the Hyperliquid SDK for exchange data.
- **[hyprmcp](https://github.com/stefanoamorelli/hyprmcp)** (by Stefano Amorelli) - Lightweight MCP server for `hyprland`.
- **[iFlytek SparkAgent Platform](https://github.com/iflytek/ifly-spark-agent-mcp)** - This is a simple example of using MCP Server to invoke the task chain of the  iFlytek SparkAgent Platform.
- **[iFlytek Workflow](https://github.com/iflytek/ifly-workflow-mcp-server)** - Connect to iFlytek Workflow via the MCP server and run your own Agent.
- **[Image Generation](https://github.com/GongRzhe/Image-Generation-MCP-Server)** - This MCP server provides image generation capabilities using the Replicate Flux model.
- **[iMCP](https://github.com/loopwork-ai/iMCP)** - A macOS app that provides an MCP server for your iMessage, Reminders, and other Apple services.
- **[InfluxDB](https://github.com/idoru/influxdb-mcp-server)** - Run queries against InfluxDB OSS API v2.
- **[Inoyu](https://github.com/sergehuber/inoyu-mcp-unomi-server)** - Interact with an Apache Unomi CDP customer data platform to retrieve and update customer profiles
- **[interactive-mcp](https://github.com/ttommyth/interactive-mcp)** - Enables interactive LLM workflows by adding local user prompts and chat capabilities directly into the MCP loop.
- **[Intercom](https://github.com/raoulbia-ai/mcp-server-for-intercom)** - An MCP-compliant server for retrieving customer support tickets from Intercom. This tool enables AI assistants like Claude Desktop and Cline to access and analyze your Intercom support tickets.
- **[iOS Simulator](https://github.com/InditexTech/mcp-server-simulator-ios-idb)** - A Model Context Protocol (MCP) server that enables LLMs to interact with iOS simulators (iPhone, iPad, etc.) through natural language commands.
- **[iTerm MCP](https://github.com/ferrislucas/iterm-mcp)** - Integration with iTerm2 terminal emulator for macOS, enabling LLMs to execute and monitor terminal commands.
- **[iTerm MCP Server](https://github.com/rishabkoul/iTerm-MCP-Server)** - A Model Context Protocol (MCP) server implementation for iTerm2 terminal integration. Able to manage multiple iTerm Sessions
- **[Java Decompiler](https://github.com/idachev/mcp-javadc)** - Decompile Java bytecode into readable source code from .class files, package names, or JAR archives using CFR decompiler
- **[JavaFX](https://github.com/mcpso/mcp-server-javafx)** - Make drawings using a JavaFX canvas
- **[JavaFX](https://github.com/quarkiverse/quarkus-mcp-servers/tree/main/jfx)** - Make drawings using a JavaFX canvas
- **[JDBC](https://github.com/quarkiverse/quarkus-mcp-servers/tree/main/jdbc)** - Connect to any JDBC-compatible database and query, insert, update, delete, and more. Supports MySQL, PostgreSQL, Oracle, SQL Server, sqllite and [more](https://github.com/quarkiverse/quarkus-mcp-servers/tree/main/jdbc#supported-jdbc-variants).
- **[JMeter](https://github.com/QAInsights/jmeter-mcp-server)** - Run load testing using Apache JMeter via MCP-compliant tools.
- **[Job Searcher](https://github.com/0xDAEF0F/job-searchoor)** - A FastMCP server that provides tools for retrieving and filtering job listings based on time period, keywords, and remote work preferences.
- **[jobswithgpt](https://github.com/jobswithgpt/mcp)** - Job search MCP using jobswithgpt which indexes 500K+ public job listings and refreshed continously.
- **[JSON](https://github.com/GongRzhe/JSON-MCP-Server)** - JSON handling and processing server with advanced query capabilities using JSONPath syntax and support for array, string, numeric, and date operations.
- **[JSON2Video MCP](https://github.com/omergocmen/json2video-mcp-server)** - A Model Context Protocol (MCP) server implementation for programmatically generating videos using the json2video API. This server exposes powerful video generation and status-checking tools for use with LLMs, agents, or any MCP-compatible client.
- **[jupiter-mcp](https://github.com/kukapay/jupiter-mcp)** - An MCP server for executing token swaps on the Solana blockchain using Jupiter's new Ultra API.
- **[Jupyter Notebook](https://github.com/jjsantos01/jupyter-notebook-mcp)** - connects Jupyter Notebook to Claude AI, allowing Claude to directly interact with and control Jupyter Notebooks. This integration enables AI-assisted code execution, data analysis, visualization, and more.
- **[k8s-multicluster-mcp](https://github.com/razvanmacovei/k8s-multicluster-mcp)** - An MCP server for interact with multiple Kubernetes clusters simultaneously using multiple kubeconfig files.
- **[Keycloak MCP](https://github.com/ChristophEnglisch/keycloak-model-context-protocol)** - This MCP server enables natural language interaction with Keycloak for user and realm management including creating, deleting, and listing users and realms.
- **[Kibana MCP](https://github.com/TocharianOU/mcp-server-kibana.git)** (by TocharianOU) - A community-maintained MCP server implementation that allows any MCP-compatible client to access and manage Kibana instances through natural language or programmatic requests.
- **[Kibela](https://github.com/kiwamizamurai/mcp-kibela-server)** (by kiwamizamurai) - Interact with Kibela API.
- **[KiCad MCP](https://github.com/lamaalrajih/kicad-mcp)** - MCP server for KiCad on Mac, Windows, and Linux.
- **[kintone](https://github.com/macrat/mcp-server-kintone)** - Manage records and apps in [kintone](https://kintone.com) through LLM tools.
- **[Kokoro TTS](https://github.com/mberg/kokoro-tts-mcp)** - Use Kokoro text to speech to convert text to MP3s with optional autoupload to S3.
- **[Kong Konnect](https://github.com/Kong/mcp-konnect)** - A Model Context Protocol (MCP) server for interacting with Kong Konnect APIs, allowing AI assistants to query and analyze Kong Gateway configurations, traffic, and analytics.
- **[Kubernetes](https://github.com/Flux159/mcp-server-kubernetes)** - Connect to Kubernetes cluster and manage pods, deployments, and services.
- **[Kubernetes and OpenShift](https://github.com/manusa/kubernetes-mcp-server)** - A powerful Kubernetes MCP server with additional support for OpenShift. Besides providing CRUD operations for any Kubernetes resource, this server provides specialized tools to interact with your cluster.
- **[KubeSphere](https://github.com/kubesphere/ks-mcp-server)** - The KubeSphere MCP Server is a Model Context Protocol(MCP) server that provides integration with KubeSphere APIs, enabling to get resources from KubeSphere. Divided into four tools modules: Workspace Management, Cluster Management, User and Roles, Extensions Center.
- **[Langflow-DOC-QA-SERVER](https://github.com/GongRzhe/Langflow-DOC-QA-SERVER)** - A Model Context Protocol server for document Q&A powered by Langflow. It demonstrates core MCP concepts by providing a simple interface to query documents through a Langflow backend.
- **[Lark(Feishu)](https://github.com/kone-net/mcp_server_lark)** - A Model Context Protocol(MCP) server for Lark(Feishu) sheet, message, doc and etc.
- **[lean-lsp-mcp](https://github.com/oOo0oOo/lean-lsp-mcp)** - Interact with the [Lean theorem prover](https://lean-lang.org/) via the Language Server Protocol.
- **[Lightdash](https://github.com/syucream/lightdash-mcp-server)** - Interact with [Lightdash](https://www.lightdash.com/), a BI tool.
- **[LINE](https://github.com/amornpan/py-mcp-line)** (by amornpan) - Implementation for LINE Bot integration that enables Language Models to read and analyze LINE conversations through a standardized interface. Features asynchronous operation, comprehensive logging, webhook event handling, and support for various message types.
- **[Linear](https://github.com/tacticlaunch/mcp-linear)** - Interact with Linear project management system.
- **[Linear](https://github.com/jerhadf/linear-mcp-server)** - Allows LLM to interact with Linear's API for project management, including searching, creating, and updating issues.
- **[Linear (Go)](https://github.com/geropl/linear-mcp-go)** - Allows LLM to interact with Linear's API via a single static binary.
- **[Linear MCP](https://github.com/anoncam/linear-mcp)** - Full blown implementation of the Linear SDK to support comprehensive Linear management of projects, initiatives, issues, users, teams and states.
- **[LlamaCloud](https://github.com/run-llama/mcp-server-llamacloud)** (by marcusschiesser) - Integrate the data stored in a managed index on [LlamaCloud](https://cloud.llamaindex.ai/)
- **[lldb-mcp](https://github.com/stass/lldb-mcp)** - A Model Context Protocol server for LLDB that provides LLM-driven debugging.
- **[llm-context](https://github.com/cyberchitta/llm-context.py)** - Provides a repo-packing MCP tool with configurable profiles that specify file inclusion/exclusion patterns and optional prompts.
- **[Loki](https://github.com/scottlepp/loki-mcp)** - Golang based MCP Server to query logs from [Grafana Loki](https://github.com/grafana/loki).
- **[LottieFiles](https://github.com/junmer/mcp-server-lottiefiles)** - Searching and retrieving Lottie animations from [LottieFiles](https://lottiefiles.com/)
- **[lsp-mcp](https://github.com/Tritlo/lsp-mcp)** - Interact with Language Servers usint the Language Server Protocol to provide additional context information via hover, code actions and completions.
- **[Lspace](https://github.com/Lspace-io/lspace-server)** - Turn scattered ChatGPT/Claude/Cursor conversations into persistent, searchable knowledge.
- **[lucene-mcp-server](https://github.com/VivekKumarNeu/MCP-Lucene-Server)** - spring boot server using Lucene for fast document search and management.
- **[mac-messages-mcp](https://github.com/carterlasalle/mac_messages_mcp)** - An MCP server that securely interfaces with your iMessage database via the Model Context Protocol (MCP), allowing LLMs to query and analyze iMessage conversations. It includes robust phone number validation, attachment processing, contact management, group chat handling, and full support for sending and receiving messages.
- **[Maestro MCP](https://github.com/maestro-org/maestro-mcp)** - An MCP server for interacting with Bitcoin via the Maestro RPC API.
- **[MalwareBazaar_MCP](https://github.com/mytechnotalent/MalwareBazaar_MCP)** (by Kevin Thomas) - An AI-driven MCP server that autonomously interfaces with MalwareBazaar, delivering real-time threat intel and sample metadata for authorized cybersecurity research workflows.
- **[MariaDB](https://github.com/abel9851/mcp-server-mariadb)** - MariaDB database integration with configurable access controls in Python.
- **[Markdown2doc](https://github.com/Klavis-AI/klavis/tree/main/mcp_servers/pandoc)** - Convert between various file formats using Pandoc
- **[Markdownify](https://github.com/zcaceres/mcp-markdownify-server)** - MCP to convert almost anything to Markdown (PPTX, HTML, PDF, Youtube Transcripts and more)
- **[Markitdown](https://github.com/Klavis-AI/klavis/tree/main/mcp_servers/markitdown)** - Convert files to Markdown
- **[MasterGo](https://github.com/mastergo-design/mastergo-magic-mcp)** - The server designed to connect MasterGo design tools with AI models. It enables AI models to directly retrieve DSL data from MasterGo design files.
- **[Matlab-MCP-Tools](https://github.com/neuromechanist/matlab-mcp-tools)** - An MCP to write and execute MATLAB scripts, maintain workspace context between MCP calls, visualize plots, and perform section-by-section analysis of MATLAB code with full access to MATLAB's computational capabilities.
- **[Maton](https://github.com/maton-ai/agent-toolkit/tree/main/modelcontextprotocol)** - Connect to your SaaS tools like HubSpot, Salesforce, and more.
- **[MCP Compass](https://github.com/liuyoshio/mcp-compass)** - Suggest the right MCP server for your needs
- **[MCP Create](https://github.com/tesla0225/mcp-create)** - A dynamic MCP server management service that creates, runs, and manages Model Context Protocol servers on-the-fly.
- **[MCP Installer](https://github.com/anaisbetts/mcp-installer)** - This server is a server that installs other MCP servers for you.
- **[MCP Linker](https://github.com/milisp/mcp-linker)** - A cross-platform Tauri GUI tool for one-click setup and management of MCP servers, supporting Claude Desktop, Cursor, Windsurf, VS Code, Cline, and Neovim.
- **[MCP MCP](https://mcpmcp.io)** - A constantly curated list of MCP servers so you can discover new ways to improve your daily workflow.
- **[MCP Proxy Server](https://github.com/TBXark/mcp-proxy)** - An MCP proxy server that aggregates and serves multiple MCP resource servers through a single HTTP server.
- **[MCP Review](https://www.mcpreview.com)** - Website to list high quality MCP servers and reviews by real users. Also provide online playground for popular MCP servers.
- **[MCP Server Creator](https://github.com/GongRzhe/MCP-Server-Creator)** - A powerful Model Context Protocol (MCP) server that creates other MCP servers! This meta-server provides tools for dynamically generating FastMCP server configurations and Python code.
- **[MCP STDIO to Streamable HTTP Adapter](https://github.com/pyroprompts/mcp-stdio-to-streamable-http-adapter)** - Connect to Streamable HTTP MCP Servers even if the MCP Client only supports STDIO.
- **[mcp-containerd](https://github.com/jokemanfire/mcp-containerd)** - The containerd MCP implemented by Rust supports the operation of the CRI interface.
- **[MCP-Database-Server](https://github.com/executeautomation/mcp-database-server)** - Fastest way to interact with your Database such as SQL Server, SQLite and PostgreSQL
- **[mcp-grep](https://github.com/erniebrodeur/mcp-grep)** - Python-based MCP server that brings grep functionality to LLMs. Supports common grep features including pattern searching, case-insensitive matching, context lines, and recursive directory searches.
- **[mcp-k8s-go](https://github.com/strowk/mcp-k8s-go)** - Golang-based Kubernetes server for MCP to browse pods and their logs, events, namespaces and more. Built to be extensible.
- **[mcp-local-rag](https://github.com/nkapila6/mcp-local-rag)** - "primitive" RAG-like web search model context protocol (MCP) server that runs locally using Google's MediaPipe Text Embedder and DuckDuckGo Search. ✨ no APIs required ✨.
- **[mcp-meme-sticky](https://github.com/nkapila6/mcp-meme-sticky)** - Make memes or stickers using MCP server for WhatsApp or Telegram. ✨ no APIs required ✨.
- **[MCP-NixOS](https://github.com/utensils/mcp-nixos)** - A Model Context Protocol server that provides AI assistants with accurate, real-time information about NixOS packages, system options, Home Manager settings, and nix-darwin macOS configurations.
- **[mcp-open-library](https://github.com/8enSmith/mcp-open-library)** - A Model Context Protocol (MCP) server for the Open Library API that enables AI assistants to search for book and author information.
- **[mcp-proxy](https://github.com/sparfenyuk/mcp-proxy)** - Connect to MCP servers that run on SSE transport, or expose stdio servers as an SSE server.
- **[mcp-salesforce](https://github.com/lciesielski/mcp-salesforce-example)** - MCP server with basic demonstration of interactions with your Salesforce instance
- **[mcp-sanctions](https://github.com/madupay/mcp-sanctions)** - Screen individuals and organizations against global sanctions lists (OFAC, SDN, UN, etc). Query by prompt or document upload.
- **[mcp-server-leetcode](https://github.com/doggybee/mcp-server-leetcode)** - Practice and retrieve problems from LeetCode. Automate problem retrieval, solutions, and insights for coding practice and competitions.
- **[mcp-vision](https://github.com/groundlight/mcp-vision)** - A MCP server exposing HuggingFace computer vision models such as zero-shot object detection as tools, enhancing the vision capabilities of large language or vision-language models.
- **[mcp_weather](https://github.com/isdaniel/mcp_weather_server)** - Get weather information from https://api.open-meteo.com API.
- **[mcp-weather](https://github.com/TimLukaHorstmann/mcp-weather)** - Accurate weather forecasts via the AccuWeather API (free tier available).
- **[MCPIgnore Filesytem](https://github.com/CyberhavenInc/filesystem-mcpignore)** - A Data Security First filesystem MCP server that implements .mcpignore to prevent MCP clients from accessing sensitive data.
- **[MediaWiki MCP adapter](https://github.com/lucamauri/MediaWiki-MCP-adapter)** - A custom Model Context Protocol adapter for MediaWiki and WikiBase APIs
- **[mem0-mcp](https://github.com/mem0ai/mem0-mcp)** - A Model Context Protocol server for Mem0, which helps with managing coding preferences.
- **[Membase](https://github.com/unibaseio/membase-mcp)** - Save and query your agent memory in distributed way by Membase.
- **[MetaTrader MCP](https://github.com/ariadng/metatrader-mcp-server)** - Enable AI LLMs to execute trades using MetaTrader 5 platform.
- **[Metricool MCP](https://github.com/metricool/mcp-metricool)** - A Model Context Protocol server that integrates with Metricool's social media analytics platform to retrieve performance metrics and schedule content across networks like Instagram, Facebook, Twitter, LinkedIn, TikTok and YouTube.
- **[Microsoft 365](https://github.com/merill/lokka)** - (by Merill) A Model Context Protocol (MCP) server for Microsoft 365. Includes support for all services including Teams, SharePoint, Exchange, OneDrive, Entra, Intune and more. See [Lokka](https://lokka.dev/) for more details.
- **[Microsoft 365](https://github.com/softeria/ms-365-mcp-server)** - MCP server that connects to Microsoft Office and the whole Microsoft 365 suite using Graph API (including Outlook/mail, files, Excel, calendar)
- **[Microsoft Teams](https://github.com/InditexTech/mcp-teams-server)** - MCP server that integrates Microsoft Teams messaging (read, post, mention, list members and threads) 
- **[Mifos X](https://github.com/openMF/mcp-mifosx)** - A MCP server for the Mifos X Open Source Banking useful for managing clients, loans, savings, shares, financial transactions and generating financial reports.
- **[Mikrotik](https://github.com/jeff-nasseri/mikrotik-mcp)** - Mikrotik MCP server which cover networking operations (IP, DHCP, Firewall, etc) 
- **[Mindmap](https://github.com/YuChenSSR/mindmap-mcp-server)** (by YuChenSSR) - A server that generates mindmaps from input containing markdown code.
- **[Minima](https://github.com/dmayboroda/minima)** - MCP server for RAG on local files
- **[Mobile MCP](https://github.com/mobile-next/mobile-mcp)** (by Mobile Next) - MCP server for Mobile(iOS/Android) automation, app scraping and development using physical devices or simulators/emulators.
- **[Monday.com](https://github.com/sakce/mcp-server-monday)** - MCP Server to interact with Monday.com boards and items.
- **[MongoDB](https://github.com/kiliczsh/mcp-mongo-server)** - A Model Context Protocol Server for MongoDB.
- **[MongoDB & Mongoose](https://github.com/nabid-pf/mongo-mongoose-mcp)** - MongoDB MCP Server with Mongoose Schema and Validation.
- **[MongoDB Lens](https://github.com/furey/mongodb-lens)** - Full Featured MCP Server for MongoDB Databases.
- **[Monzo](https://github.com/BfdCampos/monzo-mcp-bfdcampos)** - Access and manage your Monzo bank accounts through natural language, including balance checking, pot management, transaction listing, and transaction annotation across multiple account types (personal, joint, flex).
- **[Morningstar](https://github.com/Morningstar/morningstar-mcp-server)** - MCP Server to interact with Morningstar Research, Editorial and Datapoints
- **[MSSQL](https://github.com/aekanun2020/mcp-server/)** - MSSQL database integration with configurable access controls and schema inspection
- **[MSSQL](https://github.com/JexinSam/mssql_mcp_server)** (by jexin) - MCP Server for MSSQL database in Python
- **[MSSQL-MCP](https://github.com/daobataotie/mssql-mcp)** (by daobataotie) - MSSQL MCP that refer to the official website's SQLite MCP for modifications to adapt to MSSQL
- **[MSSQL-Python](https://github.com/amornpan/py-mcp-mssql)** (by amornpan) - A read-only Python implementation for MSSQL database access with enhanced security features, configurable access controls, and schema inspection capabilities. Focuses on safe database interaction through Python ecosystem.
- **[Multi-Model Advisor](https://github.com/YuChenSSR/multi-ai-advisor-mcp)** - A Model Context Protocol (MCP) server that orchestrates queries across multiple Ollama models, synthesizing their insights to deliver a comprehensive and multifaceted AI perspective on any given query.
- **[Multicluster-MCP-Sever](https://github.com/yanmxa/multicluster-mcp-server)** - The gateway for GenAI systems to interact with multiple Kubernetes clusters.
- **[MySQL](https://github.com/benborla/mcp-server-mysql)** (by benborla) - MySQL database integration in NodeJS with configurable access controls and schema inspection
- **[MySQL](https://github.com/designcomputer/mysql_mcp_server)** (by DesignComputer) - MySQL database integration in Python with configurable access controls and schema inspection
- **[n8n](https://github.com/leonardsellem/n8n-mcp-server)** - This MCP server provides tools and resources for AI assistants to manage n8n workflows and executions, including listing, creating, updating, and deleting workflows, as well as monitoring their execution status.
- **[Nacos MCP Router](https://github.com/nacos-group/nacos-mcp-router)** - This MCP(Model Context Protocol) Server provides tools to search, install, proxy other MCP servers.
- **[NASA](https://github.com/ProgramComputer/NASA-MCP-server)** (by ProgramComputer) - Access to a unified gateway of NASA's data sources including but not limited to APOD, NEO, EPIC, GIBS.
- **[Nasdaq Data Link](https://github.com/stefanoamorelli/nasdaq-data-link-mcp)** (by stefanoamorelli) - An MCP server to access, explore, and interact with Nasdaq Data Link's extensive and valuable financial and economic datasets.
- **[National Parks](https://github.com/KyrieTangSheng/mcp-server-nationalparks)** - The server provides latest information of park details, alerts, visitor centers, campgrounds, hiking trails, and events for U.S. National Parks.
- **[NAVER](https://github.com/pfldy2850/py-mcp-naver)** (by pfldy2850) - This MCP server provides tools to interact with various Naver services, such as searching blogs, news, books, and more.
- **[NBA](https://github.com/Taidgh-Robinson/nba-mcp-server)** - This MCP server provides tools to fetch recent and historical NBA games including basic and advanced statistics.
- **[Neo4j](https://github.com/da-okazaki/mcp-neo4j-server)** - A community built server that interacts with Neo4j Graph Database.
- **[Neovim](https://github.com/bigcodegen/mcp-neovim-server)** - An MCP Server for your Neovim session.
- **[Netbird](https://github.com/aantti/mcp-netbird)** - List and analyze Netbird network peers, groups, policies, and more.
- **[NocoDB](https://github.com/edwinbernadus/nocodb-mcp-server)** - Read and write access to NocoDB database.
- **[nomad-mcp](https://github.com/kocierik/mcp-nomad)** - A server that provides a set of tools for managing Nomad clusters through the MCP.
- **[Notion](https://github.com/suekou/mcp-notion-server)** (by suekou) - Interact with Notion API.
- **[Notion](https://github.com/v-3/notion-server)** (by v-3) - Notion MCP integration. Search, Read, Update, and Create pages through Claude chat.
- **[NS Travel Information](https://github.com/r-huijts/ns-mcp-server)** - Access Dutch Railways (NS) real-time train travel information and disruptions through the official NS API.
- **[ntfy-mcp](https://github.com/teddyzxcv/ntfy-mcp)** (by teddyzxcv) - The MCP server that keeps you informed by sending the notification on phone using ntfy
- **[ntfy-me-mcp](https://github.com/gitmotion/ntfy-me-mcp)** (by gitmotion) - An ntfy MCP server for sending/fetching ntfy notifications to your self-hosted ntfy server from AI Agents 📤 (supports secure token auth & more - use with npx or docker!)
- **[oatpp-mcp](https://github.com/oatpp/oatpp-mcp)** - C++ MCP integration for Oat++. Use [Oat++](https://oatpp.io) to build MCP servers.
- **[Obsidian Markdown Notes](https://github.com/calclavia/mcp-obsidian)** - Read and search through your Obsidian vault or any directory containing Markdown notes
- **[obsidian-mcp](https://github.com/StevenStavrakis/obsidian-mcp)** - (by Steven Stavrakis) An MCP server for Obsidian.md with tools for searching, reading, writing, and organizing notes.
- **[OceanBase](https://github.com/yuanoOo/oceanbase_mcp_server)** - (by yuanoOo) A Model Context Protocol (MCP) server that enables secure interaction with OceanBase databases.
- **[Office-PowerPoint-MCP-Server](https://github.com/GongRzhe/Office-PowerPoint-MCP-Server)** - A Model Context Protocol (MCP) server for creating, reading, and manipulating Microsoft PowerPoint documents.
- **[Office-Visio-MCP-Server](https://github.com/GongRzhe/Office-Visio-MCP-Server)** - A Model Context Protocol (MCP) server for creating, reading, and manipulating Microsoft Visio documents.
- **[Office-Word-MCP-Server](https://github.com/GongRzhe/Office-Word-MCP-Server)** - A Model Context Protocol (MCP) server for creating, reading, and manipulating Microsoft Word documents. 
- **[Okta](https://github.com/kapilduraphe/okta-mcp-server)** - Interact with Okta API.
- **[OneNote](https://github.com/rajvirtual/MCP-Servers/tree/master/onenote)** - (by Rajesh Vijay) An MCP server that connects to Microsoft OneNote using the Microsoft Graph API. Reading notebooks, sections, and pages from OneNote,Creating new notebooks, sections, and pages in OneNote.
- **[Open Strategy Partners Marketing Tools](https://github.com/open-strategy-partners/osp_marketing_tools)** - Content editing codes, value map, and positioning tools for product marketing.
- **[OpenAI WebSearch MCP](https://github.com/ConechoAI/openai-websearch-mcp)** - This is a Python-based MCP server that provides OpenAI `web_search` build-in tool.
- **[OpenAPI](https://github.com/snaggle-ai/openapi-mcp-server)** - Interact with [OpenAPI](https://www.openapis.org/) APIs.
- **[OpenAPI AnyApi](https://github.com/baryhuang/mcp-server-any-openapi)** - Interact with large [OpenAPI](https://www.openapis.org/) docs using built-in semantic search for endpoints. Allows for customizing the MCP server prefix.
- **[OpenAPI Schema](https://github.com/hannesj/mcp-openapi-schema)** - Allow LLMs to explore large [OpenAPI](https://www.openapis.org/) schemas without bloating the context.
- **[OpenAPI Schema Explorer](https://github.com/kadykov/mcp-openapi-schema-explorer)** - Token-efficient access to local or remote OpenAPI/Swagger specs via MCP Resources.
- **[OpenCTI](https://github.com/Spathodea-Network/opencti-mcp)** - Interact with OpenCTI platform to retrieve threat intelligence data including reports, indicators, malware and threat actors.
- **[OpenCV](https://github.com/GongRzhe/opencv-mcp-server)** - A MCP server providing OpenCV computer vision capabilities. This allows AI assistants and language models to access powerful computer vision tools.
- **[OpenDota](https://github.com/asusevski/opendota-mcp-server)** - Interact with OpenDota API to retrieve Dota 2 match data, player statistics, and more.
- **[OpenRPC](https://github.com/shanejonas/openrpc-mpc-server)** - Interact with and discover JSON-RPC APIs via [OpenRPC](https://open-rpc.org).
- **[OpenWeather](https://github.com/mschneider82/mcp-openweather)** - Interact with the free openweathermap API to get the current and forecast weather for a location.
- **[Oura Ring](https://github.com/rajvirtual/oura-mcp-server)** (by Rajesh Vijay) - MCP Server to access and analyze your Oura Ring data. It provides a structured way to fetch and understand your health metrics.
- **[Outline](https://github.com/Vortiago/mcp-outline)** - MCP Server to interact with [Outline](https://www.getoutline.com) knowledge base to search, read, create, and manage documents and their content, access collections, add comments, and manage document backlinks.
- **[pancakeswap-poolspy-mcp](https://github.com/kukapay/pancakeswap-poolspy-mcp)** - An MCP server that tracks newly created liquidity pools on Pancake Swap.
- **[Pandoc](https://github.com/vivekVells/mcp-pandoc)** - MCP server for seamless document format conversion using Pandoc, supporting Markdown, HTML, PDF, DOCX (.docx), csv and more.
- **[Paradex MCP](https://github.com/sv/mcp-paradex-py)** - MCP native server for interacting with Paradex platform, including fully features trading.
- **[Peacock for VS Code](https://github.com/johnpapa/peacock-mcp)** - MCP Server for the Peacock extension for VS Code, coloring your world, one Code editor at a time. The main goal of the project is to show how an MCP server can be used to interact with APIs.
- **[Phone MCP](https://github.com/hao-cyber/phone-mcp)** - 📱 A powerful plugin that lets you control your Android phone. Enables AI agents to perform complex tasks like automatically playing music based on weather or making calls and sending texts.
- **[PIF](https://github.com/hungryrobot1/MCP-PIF)** - A Personal Intelligence Framework (PIF), providing tools for file operations, structured reasoning, and journal-based documentation to support continuity and evolving human-AI collaboration across sessions.
- **[Pinecone](https://github.com/sirmews/mcp-pinecone)** - MCP server for searching and uploading records to Pinecone. Allows for simple RAG features, leveraging Pinecone's Inference API.
- **[Pinner MCP](https://github.com/safedep/pinner-mcp)** - A MCP server for pinning GitHub Actions and container base images to their immutable SHA hashes to prevent supply chain attacks.
- **[Placid.app](https://github.com/felores/placid-mcp-server)** - Generate image and video creatives using Placid.app templates
- **[Plane](https://github.com/kelvin6365/plane-mcp-server)** - This MCP Server will help you to manage projects and issues through Plane's API
- **[Playwright](https://github.com/executeautomation/mcp-playwright)** - This MCP Server will help you run browser automation and webscraping using Playwright
- **[Postman](https://github.com/shannonlal/mcp-postman)** - MCP server for running Postman Collections locally via Newman. Allows for simple execution of Postman Server and returns the results of whether the collection passed all the tests.
- **[Prefect](https://github.com/allen-munsch/mcp-prefect)** - MCP Server for workflow orchestration and ELT/ETL with Prefect Server, and Prefect Cloud [https://www.prefect.io/] using the `prefect` python client.
- **[Productboard](https://github.com/kenjihikmatullah/productboard-mcp)** - Integrate the Productboard API into agentic workflows via MCP.
- **[Prometheus](https://github.com/pab1it0/prometheus-mcp-server)** - Query and analyze Prometheus - open-source monitoring system.
- **[PubChem](https://github.com/sssjiang/pubchem_mcp_server)** - extract drug information from pubchem API.
- **[Pulumi](https://github.com/dogukanakkaya/pulumi-mcp-server)** - MCP Server to Interact with Pulumi API, creates and lists Stacks
- **[Puppeteer vision](https://github.com/djannot/puppeteer-vision-mcp)** - Use Puppeteer to browse a webpage and return a high quality Markdown. Use AI vision capabilities to handle cookies, captchas, and other interactive elements automatically.
- **[Pushover](https://github.com/ashiknesin/pushover-mcp)** - Send instant notifications to your devices using [Pushover.net](https://pushover.net/)
<<<<<<< HEAD
=======
- **[pydantic/pydantic-ai/mcp-run-python](https://github.com/pydantic/pydantic-ai/tree/main/mcp-run-python)** - Run Python code in a secure sandbox via MCP tool calls, powered by Deno and Pyodide
- **[Quarkus](https://github.com/quarkiverse/quarkus-mcp-servers)** - MCP servers for the Quarkus Java framework.
>>>>>>> bae14623
- **[QGIS](https://github.com/jjsantos01/qgis_mcp)** - connects QGIS to Claude AI through the MCP. This integration enables prompt-assisted project creation, layer loading, code execution, and more.
- **[Quarkus](https://github.com/quarkiverse/quarkus-mcp-servers)** - MCP servers for the Quarkus Java framework.
- **[QuickChart](https://github.com/GongRzhe/Quickchart-MCP-Server)** - A Model Context Protocol server for generating charts using QuickChart.io
- **[Qwen_Max](https://github.com/66julienmartin/MCP-server-Qwen_Max)** - A Model Context Protocol (MCP) server implementation for the Qwen models.
- **[RabbitMQ](https://github.com/kenliao94/mcp-server-rabbitmq)** - The MCP server that interacts with RabbitMQ to publish and consume messages.
- **[RAG Local](https://github.com/renl/mcp-rag-local)** - This MCP server for storing and retrieving text passages locally based on their semantic meaning.
- **[RAG Web Browser](https://github.com/apify/mcp-server-rag-web-browser)** An MCP server for Apify's open-source RAG Web Browser [Actor](https://apify.com/apify/rag-web-browser) to perform web searches, scrape URLs, and return content in Markdown.
- **[Raindrop.io](https://github.com/hiromitsusasaki/raindrop-io-mcp-server)** - An integration that allows LLMs to interact with Raindrop.io bookmarks using the Model Context Protocol (MCP).
- **[Reaper](https://github.com/dschuler36/reaper-mcp-server)** - Interact with your [Reaper](https://www.reaper.fm/) (Digital Audio Workstation) projects.
- **[Redis](https://github.com/GongRzhe/REDIS-MCP-Server)** - Redis database operations and caching microservice server with support for key-value operations, expiration management, and pattern-based key listing.
- **[Redis](https://github.com/prajwalnayak7/mcp-server-redis)** MCP server to interact with Redis Server, AWS Memory DB, etc for caching or other use-cases where in-memory and key-value based storage is appropriate
- **[Reed Jobs](https://github.com/kld3v/reed_jobs_mcp)** - Search and retrieve job listings from Reed.co.uk.
- **[Rememberizer AI](https://github.com/skydeckai/mcp-server-rememberizer)** - An MCP server designed for interacting with the Rememberizer data source, facilitating enhanced knowledge retrieval.
- **[Replicate](https://github.com/deepfates/mcp-replicate)** - Search, run and manage machine learning models on Replicate through a simple tool-based interface. Browse models, create predictions, track their status, and handle generated images.
- **[Resend](https://github.com/Klavis-AI/klavis/tree/main/mcp_servers/resend)** - Send email using Resend services
- **[Rijksmuseum](https://github.com/r-huijts/rijksmuseum-mcp)** - Interface with the Rijksmuseum API to search artworks, retrieve artwork details, access image tiles, and explore user collections.
- **[Riot Games](https://github.com/jifrozen0110/mcp-riot)** - MCP server for League of Legends – fetch player info, ranks, champion stats, and match history via Riot API.
- **[Rquest](https://github.com/xxxbrian/mcp-rquest)** - An MCP server providing realistic browser-like HTTP request capabilities with accurate TLS/JA3/JA4 fingerprints for bypassing anti-bot measures.
- **[Rust MCP Filesystem](https://github.com/rust-mcp-stack/rust-mcp-filesystem)** - Fast, asynchronous MCP server for efficient handling of various filesystem operations built with the power of Rust.
- **[Salesforce MCP](https://github.com/salesforce-mcp/salesforce-mcp)** -  Salesforce MCP server. Supports cloud version Salesforce-mcp.com and allows both data & metadata functions. 
- **[Salesforce MCP](https://github.com/smn2gnt/MCP-Salesforce)** - Interact with Salesforce Data and Metadata
- **[Scholarly](https://github.com/adityak74/mcp-scholarly)** - A MCP server to search for scholarly and academic articles.
- **[scrapling-fetch](https://github.com/cyberchitta/scrapling-fetch-mcp)** - Access text content from bot-protected websites. Fetches HTML/markdown from sites with anti-automation measures using Scrapling.
- **[SearXNG](https://github.com/ihor-sokoliuk/mcp-searxng)** - A Model Context Protocol Server for [SearXNG](https://docs.searxng.org)
- **[SEC EDGAR](https://github.com/stefanoamorelli/sec-edgar-mcp)** - (by Stefano Amorelli) A community Model Context Protocol Server to access financial filings and data through the U.S. Securities and Exchange Commission ([SEC](https://www.sec.gov/)) `Electronic Data Gathering, Analysis, and Retrieval` ([EDGAR](https://www.sec.gov/submit-filings/about-edgar)) database
- **[ServiceNow](https://github.com/osomai/servicenow-mcp)** - A MCP server to interact with a ServiceNow instance
- **[ShaderToy](https://github.com/wilsonchenghy/ShaderToy-MCP)** - This MCP server lets LLMs to interact with the ShaderToy API, allowing LLMs to learn from compute shaders examples and enabling them to create complex GLSL shaders that they are previously not capable of.
- **[Shodan MCP](https://github.com/Hexix23/shodan-mcp)** - MCP server to interact with [Shodan](https://www.shodan.io/)
- **[Shopify](https://github.com/GeLi2001/shopify-mcp)** - MCP to interact with Shopify API including order, product, customers and so on.
- **[Siri Shortcuts](https://github.com/dvcrn/mcp-server-siri-shortcuts)** - MCP to interact with Siri Shortcuts on macOS. Exposes all Shortcuts as MCP tools.
- **[Slack](https://github.com/korotovsky/slack-mcp-server)** - The most powerful MCP server for Slack Workspaces. This integration supports both Stdio and SSE transports, proxy settings and does not require any permissions or bots being created or approved by Workspace admins 😏.
- **[Snowflake](https://github.com/isaacwasserman/mcp-snowflake-server)** - This MCP server enables LLMs to interact with Snowflake databases, allowing for secure and controlled data operations.
- **[SoccerDataAPI](https://github.com/yeonupark/mcp-soccer-data)** - This MCP server provides real-time football match data based on the SoccerDataAPI.
- **[Solana Agent Kit](https://github.com/sendaifun/solana-agent-kit/tree/main/examples/agent-kit-mcp-server)** - This MCP server enables LLMs to interact with the Solana blockchain with help of Solana Agent Kit by SendAI, allowing for 40+ protcool actions and growing
- **[Solver](https://github.com/szeider/mcp-solver)** - Solves constraint satisfaction and optimization problems . 
- **[Spotify](https://github.com/varunneal/spotify-mcp)** - This MCP allows an LLM to play and use Spotify.
- **[Standard Korean Dictionary](https://github.com/privetin/stdict)** - Search the dictionary using API
- **[Starwind UI](https://github.com/Boston343/starwind-ui-mcp/)** - This MCP provides relevant commands, documentation, and other information to allow LLMs to take full advantage of Starwind UI's open source Astro components.
- **[Strava](https://github.com/r-huijts/strava-mcp)** - Connect to the Strava API to access activity data, athlete profiles, segments, and routes, enabling fitness tracking and analysis with Claude.
- **[Stripe](https://github.com/atharvagupta2003/mcp-stripe)** - This MCP allows integration with Stripe for handling payments, customers, and refunds.
- **[Talk To Figma](https://github.com/sonnylazuardi/cursor-talk-to-figma-mcp)** - This MCP server enables LLMs to interact with Figma, allowing them to read and modify designs programmatically.
- **[Tavily search](https://github.com/RamXX/mcp-tavily)** - An MCP server for Tavily's search & news API, with explicit site inclusions/exclusions
- **[Telegram](https://github.com/chigwell/telegram-mcp)** - An MCP server that provides paginated chat reading, message retrieval, and message sending capabilities for Telegram through Telethon integration.
- **[Telegram-Client](https://github.com/chaindead/telegram-mcp)** - A Telegram API bridge that manages user data, dialogs, messages, drafts, read status, and more for seamless interactions.
- **[Teradata](https://github.com/arturborycki/mcp-teradata)** - his MCP server enables LLMs to interact with Teradata databases. This MCP Server support tools and prompts for multi task data analytics
- **[Terminal-Control](https://github.com/GongRzhe/terminal-controller-mcp)** - A MCP server that enables secure terminal command execution, directory navigation, and file system operations through a standardized interface.
- **[TFT-Match-Analyzer](https://github.com/GeLi2001/tft-mcp-server)** - MCP server for teamfight tactics match history & match details fetching, providing user the detailed context for every match.
- **[thegraph-mcp](https://github.com/kukapay/thegraph-mcp)** - An MCP server that powers AI agents with indexed blockchain data from The Graph.
- **[Think MCP](https://github.com/Rai220/think-mcp)** - Enhances any agent's reasoning capabilities by integrating the think-tools, as described in [Anthropic's article](https://www.anthropic.com/engineering/claude-think-tool).
- **[Ticketmaster](https://github.com/delorenj/mcp-server-ticketmaster)** - Search for events, venues, and attractions through the Ticketmaster Discovery API
- **[TickTick](https://github.com/alexarevalo9/ticktick-mcp-server)** - A Model Context Protocol (MCP) server designed to integrate with the TickTick task management platform, enabling intelligent context-aware task operations and automation.
- **[tip.md](https://github.com/tipdotmd#-mcp-server-for-ai-assistants)** - An MCP server that enables AI assistants to interact with tip.md's crypto tipping functionality, allowing agents or supporters to tip registered developers directly from AI chat interfaces.
- **[TMDB](https://github.com/Laksh-star/mcp-server-tmdb)** - This MCP server integrates with The Movie Database (TMDB) API to provide movie information, search capabilities, and recommendations.
- **[Todoist](https://github.com/abhiz123/todoist-mcp-server)** - Interact with Todoist to manage your tasks.
- **[Todos](https://github.com/tomelliot/todos-mcp)** - A practical todo list manager to use with your favourite chatbot.
- **[token-minter-mcp](https://github.com/kukapay/token-minter-mcp)** - An MCP server providing tools for AI agents to mint ERC-20 tokens across multiple blockchains.
- **[token-revoke-mcp](https://github.com/kukapay/token-revoke-mcp)** - An MCP server for checking and revoking ERC-20 token allowances across multiple blockchains.
- **[Ton Blockchain MCP](https://github.com/devonmojito/ton-blockchain-mcp)** - An MCP server for interacting with Ton Blockchain.
- **[ToolHive](https://github.com/StacklokLabs/toolhive)** - A lightweight utility designed to simplify the deployment and management of MCP servers, ensuring ease of use, consistency, and security through containerization by **[StacklokLabs](https://github.com/StacklokLabs)**
- **[TouchDesigner](https://github.com/8beeeaaat/touchdesigner-mcp)** - An MCP server for TouchDesigner, enabling interaction with TouchDesigner projects, nodes, and parameters.
- **[Travel Planner](https://github.com/GongRzhe/TRAVEL-PLANNER-MCP-Server)** - Travel planning and itinerary management server integrating with Google Maps API for location search, place details, and route calculations.
- **[Trello MCP Server](https://github.com/lioarce01/trello-mcp-server)** - An MCP server that interact with user Trello boards, modifying them with prompting.
- **[Tripadvisor](https://github.com/pab1it0/tripadvisor-mcp)** - A MCP server that enables LLMs to interact with Tripadvisor API, supporting location data, reviews, and photos through standardized MCP interfaces
- **[Tsuki-Mcp-Filesystem-Server](https://github.com/yuutotsuki/tsuki_mcp_filesystem_server)** - A simple, fast, and fully MCP-compliant server for listing local filesystem files. Built with Python + FastAPI. Designed for OpenAI's Agent SDK via `resources/list`.
- **[Tyk API Management](https://github.com/TykTechnologies/tyk-dashboard-mcp)** - Chat with all of your organization's managed APIs and perform other API lifecycle operations, managing tokens, users, analytics, and more.
- **[Typesense](https://github.com/suhail-ak-s/mcp-typesense-server)** - A Model Context Protocol (MCP) server implementation that provides AI models with access to Typesense search capabilities. This server enables LLMs to discover, search, and analyze data stored in Typesense collections.
- **[Unified Diff MCP Server](https://github.com/gorosun/unified-diff-mcp)** - Beautiful HTML and PNG diff visualization using diff2html, designed for filesystem edit_file dry-run output with high-performance Bun runtime.
- **[uniswap-poolspy-mcp](https://github.com/kukapay/uniswap-poolspy-mcp)** - An MCP server that tracks newly created liquidity pools on Uniswap across nine blockchain networks.
- **[uniswap-trader-mcp](https://github.com/kukapay/uniswap-trader-mcp)** -An MCP server for AI agents to automate token swaps on Uniswap DEX across multiple blockchains.
- **[Unity Catalog](https://github.com/ognis1205/mcp-server-unitycatalog)** - An MCP server that enables LLMs to interact with Unity Catalog AI, supporting CRUD operations on Unity Catalog Functions and executing them as MCP tools.
- **[Unity Integration (Advanced)](https://github.com/quazaai/UnityMCPIntegration)** - Advanced Unity3d Game Engine MCP which supports ,Execution of Any Editor Related Code Directly Inside of Unity, Fetch Logs, Get Editor State and Allow File Access of the Project making it much more useful in Script Editing or asset creation.
- **[Unity3d Game Engine](https://github.com/CoderGamester/mcp-unity)** - An MCP server that enables LLMs to interact with Unity3d Game Engine, supporting access to a variety of the Unit's Editor engine tools (e.g. Console Logs, Test Runner logs, Editor functions, hierarchy state, etc) and executing them as MCP tools or gather them as resources.
- **[Unleash Integration (Feature Toggle)](https://github.com/cuongtl1992/unleash-mcp)** - A Model Context Protocol (MCP) server implementation that integrates with Unleash Feature Toggle system. Provide a bridge between LLM applications and Unleash feature flag system
- **[User Feedback](https://github.com/mrexodia/user-feedback-mcp)** - Simple MCP Server to enable a human-in-the-loop workflow in tools like Cline and Cursor.
- **[USPTO](https://github.com/riemannzeta/patent_mcp_server)** - MCP server for accessing United States Patent & Trademark Office data through its Open Data Protocol (ODP) API.
- **[Vectara](https://github.com/vectara/vectara-mcp)** - Query Vectara's trusted RAG-as-a-service platform.
- **[Vega-Lite](https://github.com/isaacwasserman/mcp-vegalite-server)** - Generate visualizations from fetched data using the VegaLite format and renderer.
<<<<<<< HEAD
- **[Vibe Check](https://github.com/PV-Bhat/vibe-check-mcp-server)** - An MCP server leveraging an external oversight layer to "vibe check" agents, and also self-improve accuracy & user alignment over time. Prevents scope creep, code bloat, misalignment, misinterpretation, tunnel vision, and overcomplication.
=======
- **[Vertica](https://github.com/nolleh/mcp-vertica)** - Vertica database integration in Python with configurable access controls and schema inspection
>>>>>>> bae14623
- **[Video Editor](https://github.com/burningion/video-editing-mcp)** - A Model Context Protocol Server to add, edit, and search videos with [Video Jungle](https://www.video-jungle.com/).
- **[Video Still Capture](https://github.com/13rac1/videocapture-mcp)** - 📷 Capture video stills from an OpenCV-compatible webcam or other video source.
- **[Virtual location (Google Street View,etc.)](https://github.com/mfukushim/map-traveler-mcp)** - Integrates Google Map, Google Street View, PixAI, Stability.ai, ComfyUI API and Bluesky to provide a virtual location simulation in LLM (written in Effect.ts)
- **[VolcEngine TOS](https://github.com/dinghuazhou/sample-mcp-server-tos)** - A sample MCP server for VolcEngine TOS that flexibly get objects from TOS.
- **[Voyp](https://github.com/paulotaylor/voyp-mcp)** - VOYP MCP server for making calls using Artificial Intelligence.
- **[Wanaku MCP Router](https://github.com/wanaku-ai/wanaku/)** - The Wanaku MCP Router is a SSE-based MCP server that provides an extensible routing engine that allows integrating your enterprise systems with AI agents.
- **[weather-mcp-server](https://github.com/devilcoder01/weather-mcp-server)** - Get real-time weather data for any location using weatherapi.
- **[Webflow](https://github.com/kapilduraphe/webflow-mcp-server)** - Interfact with the Webflow APIs
- **[whale-tracker-mcp](https://github.com/kukapay/whale-tracker-mcp)**  -  A mcp server for tracking cryptocurrency whale transactions.
- **[WhatsApp MCP Server](https://github.com/lharries/whatsapp-mcp)** - MCP server for your personal WhatsApp handling individuals, groups, searching and sending.
- **[Whois MCP](https://github.com/bharathvaj-ganesan/whois-mcp)** - MCP server that performs whois lookup against domain, IP, ASN and TLD. 
- **[Wikidata MCP](https://github.com/zzaebok/mcp-wikidata)** - Wikidata MCP server that interact with Wikidata, by searching identifiers, extracting metadata, and executing sparql query.
- **[WildFly MCP](https://github.com/wildfly-extras/wildfly-mcp)** - WildFly MCP server that enables LLM to interact with running WildFly servers (retrieve metrics, logs, invoke operations, ...).
- **[Windows CLI](https://github.com/SimonB97/win-cli-mcp-server)** - MCP server for secure command-line interactions on Windows systems, enabling controlled access to PowerShell, CMD, and Git Bash shells.
- **[Workflowy](https://github.com/danield137/mcp-workflowy)** - A server that interacts with [workflowy](https://workflowy.com/).
- **[World Bank data API](https://github.com/anshumax/world_bank_mcp_server)** - A server that fetches data indicators available with the World Bank as part of their data API
- **[Wren Engine](https://github.com/Canner/wren-engine)** - The Semantic Engine for Model Context Protocol(MCP) Clients and AI Agents
- **[X (Twitter)](https://github.com/EnesCinr/twitter-mcp)** (by EnesCinr) - Interact with twitter API. Post tweets and search for tweets by query.
- **[X (Twitter)](https://github.com/vidhupv/x-mcp)** (by vidhupv) - Create, manage and publish X/Twitter posts directly through Claude chat.
- **[Xcode](https://github.com/r-huijts/xcode-mcp-server)** - MCP server that brings AI to your Xcode projects, enabling intelligent code assistance, file operations, project management, and automated development tasks.
- **[xcodebuild](https://github.com/ShenghaiWang/xcodebuild)**  - 🍎 Build iOS Xcode workspace/project and feed back errors to llm.
- **[Xero-mcp-server](https://github.com/john-zhang-dev/xero-mcp)** - Enabling clients to interact with Xero system for streamlined accounting, invoicing, and business operations.
- **[XiYan](https://github.com/XGenerationLab/xiyan_mcp_server)** - 🗄️ An MCP server that supports fetching data from a database using natural language queries, powered by XiyanSQL as the text-to-SQL LLM.
- **[XMind](https://github.com/apeyroux/mcp-xmind)** - Read and search through your XMind directory containing XMind files.
- **[yfinance](https://github.com/Adity-star/mcp-yfinance-server)** -💹The MCP YFinance Stock Server provides real-time and historical stock data in a standard format, powering dashboards, AI agents,and research tools with seamless financial insights.
- **[YNAB](https://github.com/ChuckBryan/ynabmcpserver)** - A Model Context Protocol (MCP) server for integrating with YNAB (You Need A Budget), allowing AI assistants to securely access and analyze your financial data.
- **[YouTube](https://github.com/Klavis-AI/klavis/tree/main/mcp_servers/youtube)** - Extract Youtube video information (with proxies support).
- **[YouTube](https://github.com/ZubeidHendricks/youtube-mcp-server)** - Comprehensive YouTube API integration for video management, Shorts creation, and analytics.
- **[YouTube Video Summarizer](https://github.com/nabid-pf/youtube-video-summarizer-mcp)** - Summarize lengthy youtube videos.
- **[Zoom](https://github.com/Prathamesh0901/zoom-mcp-server/tree/main)** - Create, update, read and delete your zoom meetings.
## 📚 Frameworks

These are high-level frameworks that make it easier to build MCP servers or clients.

### For servers

* **[EasyMCP](https://github.com/zcaceres/easy-mcp/)** (TypeScript)
- **[FastAPI to MCP auto generator](https://github.com/tadata-org/fastapi_mcp)** – A zero-configuration tool for automatically exposing FastAPI endpoints as MCP tools by **[Tadata](https://tadata.com/)**
* **[FastMCP](https://github.com/punkpeye/fastmcp)** (TypeScript)
* **[Foxy Contexts](https://github.com/strowk/foxy-contexts)** – A library to build MCP servers in Golang by **[strowk](https://github.com/strowk)**
* **[Higress MCP Server Hosting](https://github.com/alibaba/higress/tree/main/plugins/wasm-go/mcp-servers)** - A solution for hosting MCP Servers by extending the API Gateway (based on Envoy) with wasm plugins.
* **[MCP-Framework](https://mcp-framework.com)** Build MCP servers with elegance and speed in Typescript. Comes with a CLI to create your project with `mcp create app`. Get started with your first server in under 5 minutes by **[Alex Andru](https://github.com/QuantGeekDev)**
* **[Quarkus MCP Server SDK](https://github.com/quarkiverse/quarkus-mcp-server)** (Java)
* **[Spring AI MCP Server](https://docs.spring.io/spring-ai/reference/api/mcp/mcp-server-boot-starter-docs.html)** - Provides auto-configuration for setting up an MCP server in Spring Boot applications.
* **[Template MCP Server](https://github.com/mcpdotdirect/template-mcp-server)** - A CLI tool to create a new Model Context Protocol server project with TypeScript support, dual transport options, and an extensible structure

### For clients

* **[codemirror-mcp](https://github.com/marimo-team/codemirror-mcp)** - CodeMirror extension that implements the Model Context Protocol (MCP) for resource mentions and prompt commands
* **[Spring AI MCP Client](https://docs.spring.io/spring-ai/reference/api/mcp/mcp-client-boot-starter-docs.html)** - Provides auto-configuration for MCP client functionality in Spring Boot applications.

## 📚 Resources

Additional resources on MCP.

- **[AiMCP](https://www.aimcp.info)** - A collection of MCP clients&servers to find the right mcp tools by **[Hekmon](https://github.com/hekmon8)**
- **[Awesome Crypto MCP Servers by badkk](https://github.com/badkk/awesome-crypto-mcp-servers)** - A curated list of MCP servers by **[Luke Fan](https://github.com/badkk)**
- **[Awesome MCP Servers by appcypher](https://github.com/appcypher/awesome-mcp-servers)** - A curated list of MCP servers by **[Stephen Akinyemi](https://github.com/appcypher)**
- **[Awesome MCP Servers by punkpeye](https://github.com/punkpeye/awesome-mcp-servers)** (**[website](https://glama.ai/mcp/servers)**) - A curated list of MCP servers by **[Frank Fiegel](https://github.com/punkpeye)**
- **[Awesome MCP Servers by wong2](https://github.com/wong2/awesome-mcp-servers)** (**[website](https://mcpservers.org)**) - A curated list of MCP servers by **[wong2](https://github.com/wong2)**
- **[Awesome Remote MCP Servers by JAW9C](https://github.com/jaw9c/awesome-remote-mcp-servers)** - A curated list of **remote** MCP servers, including thier authentication support by **[JAW9C](https://github.com/jaw9c)**
- **[Discord Server](https://glama.ai/mcp/discord)** – A community discord server dedicated to MCP by **[Frank Fiegel](https://github.com/punkpeye)**
- **[Discord Server (ModelContextProtocol)](https://discord.gg/jHEGxQu2a5)** – Connect with developers, share insights, and collaborate on projects in an active Discord community dedicated to the Model Context Protocol by **[Alex Andru](https://github.com/QuantGeekDev)**
- <img height="12" width="12" src="https://raw.githubusercontent.com/klavis-ai/klavis/main/static/klavis-ai.png" alt="Klavis Logo" /> **[Klavis AI](https://www.klavis.ai)** - Open Source MCP Infra. Hosted MCP servers and MCP clients on Slack and Discord.
- **[MCP Marketplace Web Plugin](https://github.com/AI-Agent-Hub/mcp-marketplace)** MCP Marketplace is a small Web UX plugin to integrate with AI applications, Support various MCP Server API Endpoint (e.g pulsemcp.com/deepnlp.org and more). Allowing user to browse, paginate and select various MCP servers by different categories. [Pypi](https://pypi.org/project/mcp-marketplace) | [Maintainer](https://github.com/AI-Agent-Hub) | [Website](http://www.deepnlp.org/store/ai-agent/mcp-server)
- **[MCP Router](https://mcp-router.net)** – Free Windows and macOS app that simplifies MCP management while providing seamless app authentication and powerful log visualization by **[MCP Router](https://github.com/mcp-router/mcp-router)**
- **[MCP Badges](https://github.com/mcpx-dev/mcp-badges)** – Quickly highlight your MCP project with clear, eye-catching badges, by **[Ironben](https://github.com/nanbingxyz)**
- **[MCP Servers Hub](https://github.com/apappascs/mcp-servers-hub)** (**[website](https://mcp-servers-hub-website.pages.dev/)**) - A curated list of MCP servers by **[apappascs](https://github.com/apappascs)**
- **[MCP X Community](https://x.com/i/communities/1861891349609603310)** – A X community for MCP by **[Xiaoyi](https://x.com/chxy)**
- **[mcp-cli](https://github.com/wong2/mcp-cli)** - A CLI inspector for the Model Context Protocol by **[wong2](https://github.com/wong2)**
- **[mcp-get](https://mcp-get.com)** - Command line tool for installing and managing MCP servers by **[Michael Latman](https://github.com/michaellatman)**
- **[mcp-guardian](https://github.com/eqtylab/mcp-guardian)** - GUI application + tools for proxying / managing control of MCP servers by **[EQTY Lab](https://eqtylab.io)**
- **[mcpm](https://github.com/pathintegral-institute/mcpm.sh)** ([website](https://mcpm.sh)) - MCP Manager (MCPM) is a Homebrew-like service for managing Model Context Protocol (MCP) servers across clients by **[Pathintegral](https://github.com/pathintegral-institute)**
- **[mcp-manager](https://github.com/zueai/mcp-manager)** - Simple Web UI to install and manage MCP servers for Claude Desktop by **[Zue](https://github.com/zueai)**
- **[MCPHub](https://github.com/Jeamee/MCPHub-Desktop)** – An Open Source macOS & Windows GUI Desktop app for discovering, installing and managing MCP servers by **[Jeamee](https://github.com/jeamee)**
- **[mcp.natoma.id](https://mcp.natoma.id)** – A Hosted MCP Platform to discover, install, manage and deploy MCP servers by **[Natoma Labs](https://www.natoma.id)**
- **[mcp.run](https://mcp.run)** - A hosted registry and control plane to install & run secure + portable MCP Servers.
- **[mcp-dockmaster](https://mcp-dockmaster.com)** - An Open-Sourced UI to install and manage MCP servers for Windows, Linux and MacOS.
- **[MCP Servers Rating and User Reviews](http://www.deepnlp.org/store/ai-agent/mcp-server)** - Website to rate MCP servers, write authentic user reviews, and [search engine for agent & mcp](http://www.deepnlp.org/search/agent)
- **[MCPVerse](https://mcpverse.dev)** - A portal for creating & hosting authenticated MCP servers and connecting to them securely.
- <img height="12" width="12" src="https://mkinf.io/favicon-lilac.png" alt="mkinf Logo" /> **[mkinf](https://mkinf.io)** - An Open Source registry of hosted MCP Servers to accelerate AI agent workflows.
- **[Open-Sourced MCP Servers Directory](https://github.com/chatmcp/mcp-directory)** - A curated list of MCP servers by **[mcpso](https://mcp.so)**
- <img height="12" width="12" src="https://opentools.com/favicon.ico" alt="OpenTools Logo" /> **[OpenTools](https://opentools.com)** - An open registry for finding, installing, and building with MCP servers by **[opentoolsteam](https://github.com/opentoolsteam)**
- **[PulseMCP](https://www.pulsemcp.com)** ([API](https://www.pulsemcp.com/api)) - Community hub & weekly newsletter for discovering MCP servers, clients, articles, and news by **[Tadas Antanavicius](https://github.com/tadasant)**, **[Mike Coughlin](https://github.com/macoughl)**, and **[Ravina Patel](https://github.com/ravinahp)**
- **[r/mcp](https://www.reddit.com/r/mcp)** – A Reddit community dedicated to MCP by **[Frank Fiegel](https://github.com/punkpeye)**
- **[r/modelcontextprotocol](https://www.reddit.com/r/modelcontextprotocol)** – A Model Context Protocol community Reddit page - discuss ideas, get answers to your questions, network with like-minded people, and showcase your projects! by **[Alex Andru](https://github.com/QuantGeekDev)**


- **[Smithery](https://smithery.ai/)** - A registry of MCP servers to find the right tools for your LLM agents by **[Henry Mao](https://github.com/calclavia)**
- **[Toolbase](https://gettoolbase.ai)** - Desktop application that manages tools and MCP servers with just a few clicks - no coding required by **[gching](https://github.com/gching)**

## 🚀 Getting Started

### Using MCP Servers in this Repository
Typescript-based servers in this repository can be used directly with `npx`.

For example, this will start the [Memory](src/memory) server:
```sh
npx -y @modelcontextprotocol/server-memory
```

Python-based servers in this repository can be used directly with [`uvx`](https://docs.astral.sh/uv/concepts/tools/) or [`pip`](https://pypi.org/project/pip/). `uvx` is recommended for ease of use and setup.

For example, this will start the [Git](src/git) server:
```sh
# With uvx
uvx mcp-server-git

# With pip
pip install mcp-server-git
python -m mcp_server_git
```

Follow [these](https://docs.astral.sh/uv/getting-started/installation/) instructions to install `uv` / `uvx` and [these](https://pip.pypa.io/en/stable/installation/) to install `pip`.

### Using an MCP Client
However, running a server on its own isn't very useful, and should instead be configured into an MCP client. For example, here's the Claude Desktop configuration to use the above server:

```json
{
  "mcpServers": {
    "memory": {
      "command": "npx",
      "args": ["-y", "@modelcontextprotocol/server-memory"]
    }
  }
}
```

Additional examples of using the Claude Desktop as an MCP client might look like:

```json
{
  "mcpServers": {
    "filesystem": {
      "command": "npx",
      "args": ["-y", "@modelcontextprotocol/server-filesystem", "/path/to/allowed/files"]
    },
    "git": {
      "command": "uvx",
      "args": ["mcp-server-git", "--repository", "path/to/git/repo"]
    },
    "github": {
      "command": "npx",
      "args": ["-y", "@modelcontextprotocol/server-github"],
      "env": {
        "GITHUB_PERSONAL_ACCESS_TOKEN": "<YOUR_TOKEN>"
      }
    },
    "postgres": {
      "command": "npx",
      "args": ["-y", "@modelcontextprotocol/server-postgres", "postgresql://localhost/mydb"]
    }
  }
}
```

## 🛠️ Creating Your Own Server

Interested in creating your own MCP server? Visit the official documentation at [modelcontextprotocol.io](https://modelcontextprotocol.io/introduction) for comprehensive guides, best practices, and technical details on implementing MCP servers.

## 🤝 Contributing

See [CONTRIBUTING.md](CONTRIBUTING.md) for information about contributing to this repository.

## 🔒 Security

See [SECURITY.md](SECURITY.md) for reporting security vulnerabilities.

## 📜 License

This project is licensed under the MIT License - see the [LICENSE](LICENSE) file for details.

## 💬 Community

- [GitHub Discussions](https://github.com/orgs/modelcontextprotocol/discussions)

## ⭐ Support

If you find MCP servers useful, please consider starring the repository and contributing new servers or improvements!

---

Managed by Anthropic, but built together with the community. The Model Context Protocol is open source and we encourage everyone to contribute their own servers and improvements!<|MERGE_RESOLUTION|>--- conflicted
+++ resolved
@@ -380,12 +380,9 @@
 - **[Google Sheets](https://github.com/rohans2/mcp-google-sheets)** - A MCP Server written in TypeScript to access and edit data in your Google Sheets.
 - **[Google Tasks](https://github.com/zcaceres/gtasks-mcp)** - Google Tasks API Model Context Protocol Server.
 - **[Google Vertex AI Search](https://github.com/ubie-oss/mcp-vertexai-search)** - Provides Google Vertex AI Search results by grounding a Gemini model with your own private data
-<<<<<<< HEAD
+- **[Google Workspace](https://github.com/taylorwilsdon/google_workspace_mcp)** - Comprehensive Google Workspace MCP with full support for Calendar, Drive, Gmail, and Docs using Streamable HTTP or SSE transport.
 - **[Gralio SaaS Database](https://github.com/tymonTe/gralio-mcp)** - Find and compare SaaS products, including data from G2 reviews, Trustpilot, Crunchbase, Linkedin, pricing, features and more, using [Gralio MCP](https://gralio.ai/mcp) server
 - **[GraphQL](https://github.com/drestrepom/mcp_graphql)** - Comprehensive GraphQL API integration that automatically exposes each GraphQL query as a separate tool.
-=======
-- **[Google Workspace](https://github.com/taylorwilsdon/google_workspace_mcp)** - Comprehensive Google Workspace MCP with full support for Calendar, Drive, Gmail, and Docs using Streamable HTTP or SSE transport.
->>>>>>> bae14623
 - **[GraphQL Schema](https://github.com/hannesj/mcp-graphql-schema)** - Allow LLMs to explore large GraphQL schemas without bloating the context.
 - **[Grasp](https://github.com/aircodelabs/grasp)** - Self-hosted agentic browser with built in MCP support.
 - **[Hashing MCP Server](https://github.com/kanad13/MCP-Server-for-Hashing)** - MCP Server with cryptographic hashing functions e.g. SHA256, MD5, etc.
@@ -572,11 +569,7 @@
 - **[Pulumi](https://github.com/dogukanakkaya/pulumi-mcp-server)** - MCP Server to Interact with Pulumi API, creates and lists Stacks
 - **[Puppeteer vision](https://github.com/djannot/puppeteer-vision-mcp)** - Use Puppeteer to browse a webpage and return a high quality Markdown. Use AI vision capabilities to handle cookies, captchas, and other interactive elements automatically.
 - **[Pushover](https://github.com/ashiknesin/pushover-mcp)** - Send instant notifications to your devices using [Pushover.net](https://pushover.net/)
-<<<<<<< HEAD
-=======
 - **[pydantic/pydantic-ai/mcp-run-python](https://github.com/pydantic/pydantic-ai/tree/main/mcp-run-python)** - Run Python code in a secure sandbox via MCP tool calls, powered by Deno and Pyodide
-- **[Quarkus](https://github.com/quarkiverse/quarkus-mcp-servers)** - MCP servers for the Quarkus Java framework.
->>>>>>> bae14623
 - **[QGIS](https://github.com/jjsantos01/qgis_mcp)** - connects QGIS to Claude AI through the MCP. This integration enables prompt-assisted project creation, layer loading, code execution, and more.
 - **[Quarkus](https://github.com/quarkiverse/quarkus-mcp-servers)** - MCP servers for the Quarkus Java framework.
 - **[QuickChart](https://github.com/GongRzhe/Quickchart-MCP-Server)** - A Model Context Protocol server for generating charts using QuickChart.io
@@ -654,11 +647,8 @@
 - **[USPTO](https://github.com/riemannzeta/patent_mcp_server)** - MCP server for accessing United States Patent & Trademark Office data through its Open Data Protocol (ODP) API.
 - **[Vectara](https://github.com/vectara/vectara-mcp)** - Query Vectara's trusted RAG-as-a-service platform.
 - **[Vega-Lite](https://github.com/isaacwasserman/mcp-vegalite-server)** - Generate visualizations from fetched data using the VegaLite format and renderer.
-<<<<<<< HEAD
+- **[Vertica](https://github.com/nolleh/mcp-vertica)** - Vertica database integration in Python with configurable access controls and schema inspection
 - **[Vibe Check](https://github.com/PV-Bhat/vibe-check-mcp-server)** - An MCP server leveraging an external oversight layer to "vibe check" agents, and also self-improve accuracy & user alignment over time. Prevents scope creep, code bloat, misalignment, misinterpretation, tunnel vision, and overcomplication.
-=======
-- **[Vertica](https://github.com/nolleh/mcp-vertica)** - Vertica database integration in Python with configurable access controls and schema inspection
->>>>>>> bae14623
 - **[Video Editor](https://github.com/burningion/video-editing-mcp)** - A Model Context Protocol Server to add, edit, and search videos with [Video Jungle](https://www.video-jungle.com/).
 - **[Video Still Capture](https://github.com/13rac1/videocapture-mcp)** - 📷 Capture video stills from an OpenCV-compatible webcam or other video source.
 - **[Virtual location (Google Street View,etc.)](https://github.com/mfukushim/map-traveler-mcp)** - Integrates Google Map, Google Street View, PixAI, Stability.ai, ComfyUI API and Bluesky to provide a virtual location simulation in LLM (written in Effect.ts)
