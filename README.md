--- conflicted
+++ resolved
@@ -73,13 +73,9 @@
 - **[Docker](https://github.com/ckreiling/mcp-server-docker)** - Integrate with Docker to manage containers, images, volumes, and networks.
 - **[Kubernetes](https://github.com/Flux159/mcp-server-kubernetes)** - Connect to Kubernetes cluster and manage pods, deployments, and services.
 - **[OpenAPI](https://github.com/snaggle-ai/openapi-mcp-server)** - Interact with [OpenAPI](https://www.openapis.org/) APIs.
-<<<<<<< HEAD
-- **[Pandoc](https://github.com/vivekVells/mcp-pandoc)** - MCP server for seamless document format conversion using Pandoc, supporting Markdown, HTML, and plain text, with other formats like PDF, csv and docx in development.
-- **[Rememberizer AI](https://github.com/skydeckai/mcp-server-rememberizer)** - An MCP server designed for interacting with the Rememberizer data source, facilitating enhanced knowledge retrieval.
-=======
 - **[Pandoc](https://github.com/vivekVells/mcp-pandoc)** - MCP server for seamless document format conversion using Pandoc, supporting Markdown, HTML, and plain text, with other formats like PDF, csv and docx in development. 
 - **[HuggingFace Spaces](https://github.com/evalstate/mcp-hfspace)** - Server for using HuggingFace Spaces, supporting Open Source Image, Audio, Text Models and more. Claude Desktop mode for easy integration.
->>>>>>> 0968e431
+- **[Rememberizer AI](https://github.com/skydeckai/mcp-server-rememberizer)** - An MCP server designed for interacting with the Rememberizer data source, facilitating enhanced knowledge retrieval.
 
 ## 📚 Resources
 
