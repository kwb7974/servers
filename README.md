# Model Context Protocol servers

This repository is a collection of *reference implementations* for the [Model Context Protocol](https://modelcontextprotocol.io/) (MCP), as well as references
to community built servers and additional resources.

The servers in this repository showcase the versatility and extensibility of MCP, demonstrating how it can be used to give Large Language Models (LLMs) secure, controlled access to tools and data sources.
Each MCP server is implemented with either the [Typescript MCP SDK](https://github.com/modelcontextprotocol/typescript-sdk) or [Python MCP SDK](https://github.com/modelcontextprotocol/python-sdk).

> Note: Lists in this README are maintained in alphabetical order to minimize merge conflicts when adding new items.

## 🌟 Reference Servers

These servers aim to demonstrate MCP features and the TypeScript and Python SDKs.

- **[Everything](src/everything)** - Reference / test server with prompts, resources, and tools
- **[Fetch](src/fetch)** - Web content fetching and conversion for efficient LLM usage
- **[Filesystem](src/filesystem)** - Secure file operations with configurable access controls
- **[Git](src/git)** - Tools to read, search, and manipulate Git repositories
- **[Memory](src/memory)** - Knowledge graph-based persistent memory system
- **[Sequential Thinking](src/sequentialthinking)** - Dynamic and reflective problem-solving through thought sequences
- **[Time](src/time)** - Time and timezone conversion capabilities

### Archived

The following reference servers are now archived and can be found at [servers-archived](https://github.com/modelcontextprotocol/servers-archived).

- **[AWS KB Retrieval](https://github.com/modelcontextprotocol/servers-archived/tree/main/src/aws-kb-retrieval-server)** - Retrieval from AWS Knowledge Base using Bedrock Agent Runtime
- **[Brave Search](https://github.com/modelcontextprotocol/servers-archived/tree/main/src/brave-search)** - Web and local search using Brave's Search API
- **[EverArt](https://github.com/modelcontextprotocol/servers-archived/tree/main/src/everart)** - AI image generation using various models
- **[GitHub](https://github.com/modelcontextprotocol/servers-archived/tree/main/src/github)** - Repository management, file operations, and GitHub API integration
- **[GitLab](https://github.com/modelcontextprotocol/servers-archived/tree/main/src/gitlab)** - GitLab API, enabling project management
- **[Google Drive](https://github.com/modelcontextprotocol/servers-archived/tree/main/src/gdrive)** - File access and search capabilities for Google Drive
- **[Google Maps](https://github.com/modelcontextprotocol/servers-archived/tree/main/src/google-maps)** - Location services, directions, and place details
- **[PostgreSQL](https://github.com/modelcontextprotocol/servers-archived/tree/main/src/postgres)** - Read-only database access with schema inspection
- **[Puppeteer](https://github.com/modelcontextprotocol/servers-archived/tree/main/src/puppeteer)** - Browser automation and web scraping
- **[Redis](https://github.com/modelcontextprotocol/servers-archived/tree/main/src/redis)** - Interact with Redis key-value stores
- **[Sentry](https://github.com/modelcontextprotocol/servers-archived/tree/main/src/sentry)** - Retrieving and analyzing issues from Sentry.io
- **[Slack](https://github.com/modelcontextprotocol/servers-archived/tree/main/src/slack)** - Channel management and messaging capabilities
- **[Sqlite](https://github.com/modelcontextprotocol/servers-archived/tree/main/src/sqlite)** - Database interaction and business intelligence capabilities

## 🤝 Third-Party Servers

### 🎖️ Official Integrations

Official integrations are maintained by companies building production ready MCP servers for their platforms.

- <img height="12" width="12" src="https://www.21st.dev/favicon.ico" alt="21st.dev Logo" /> **[21st.dev Magic](https://github.com/21st-dev/magic-mcp)** - Create crafted UI components inspired by the best 21st.dev design engineers.
- <img height="12" width="12" src="https://framerusercontent.com/images/LpSK1tSZweomrAHOMAj9Gea96lA.svg" alt="Paragon Logo" /> **[ActionKit by Paragon](https://github.com/useparagon/paragon-mcp)** - Connect to 130+ SaaS integrations (e.g. Slack, Salesforce, Gmail) with Paragon’s [ActionKit](https://www.useparagon.com/actionkit) API.
- <img height="12" width="12" src="https://invoxx-public-bucket.s3.eu-central-1.amazonaws.com/frontend-resources/adfin-logo-small.svg" alt="Adfin Logo" /> **[Adfin](https://github.com/Adfin-Engineering/mcp-server-adfin)** - The only platform you need to get paid - all payments in one place, invoicing and accounting reconciliations with [Adfin](https://www.adfin.com/).
- <img height="12" width="12" src="https://www.agentql.com/favicon/favicon.png" alt="AgentQL Logo" /> **[AgentQL](https://github.com/tinyfish-io/agentql-mcp)** - Enable AI agents to get structured data from unstructured web with [AgentQL](https://www.agentql.com/).
- <img height="12" width="12" src="https://agentrpc.com/favicon.ico" alt="AgentRPC Logo" /> **[AgentRPC](https://github.com/agentrpc/agentrpc)** - Connect to any function, any language, across network boundaries using [AgentRPC](https://www.agentrpc.com/).
- **[Agentset](https://github.com/agentset-ai/mcp-server)** - RAG for your knowledge base connected to [Agentset](https://agentset.ai).
- <img height="12" width="12" src="https://aiven.io/favicon.ico" alt="Aiven Logo" /> **[Aiven](https://github.com/Aiven-Open/mcp-aiven)** - Navigate your [Aiven projects](https://go.aiven.io/mcp-server) and interact with the PostgreSQL®, Apache Kafka®, ClickHouse® and OpenSearch® services
- <img height="12" width="12" src="https://www.alation.com/resource-center/download/7p3vnbbznfiw/34FMtBTex5ppvs2hNYa9Fc/c877c37e88e5339878658697c46d2d58/Alation-Logo-Bug-Primary.svg" alt="Alation Logo" /> **[Alation](https://github.com/Alation/alation-ai-agent-sdk)** - Unlock the power of the enterprise Data Catalog by harnessing tools provided by the Alation MCP server.
- <img height="12" width="12" src="https://www.algolia.com/files/live/sites/algolia-assets/files/icons/algolia-logo-for-favicon.svg" alt="Algolia Logo" /> **[Algolia MCP](https://github.com/algolia/mcp-node)** Algolia MCP Server exposes a natural language interface to query, inspect, and manage Algolia indices and configs. Useful for monitoring, debugging and optimizing search performance within your agentic workflows. See [demo](https://www.youtube.com/watch?v=UgCOLcDI9Lg).
- <img height="12" width="12" src="https://img.alicdn.com/imgextra/i4/O1CN01epkXwH1WLAXkZfV6N_!!6000000002771-2-tps-200-200.png" alt="Alibaba Cloud AnalyticDB for MySQL Logo" /> **[Alibaba Cloud AnalyticDB for MySQL](https://github.com/aliyun/alibabacloud-adb-mysql-mcp-server)** - Connect to a [AnalyticDB for MySQL](https://www.alibabacloud.com/en/product/analyticdb-for-mysql) cluster for getting database or table metadata, querying and analyzing data.It will be supported to add the openapi for cluster operation in the future.
- <img height="12" width="12" src="https://github.com/aliyun/alibabacloud-adbpg-mcp-server/blob/master/images/AnalyticDB.png" alt="Alibaba Cloud AnalyticDB for PostgreSQL Logo" /> **[Alibaba Cloud AnalyticDB for PostgreSQL](https://github.com/aliyun/alibabacloud-adbpg-mcp-server)** - An MCP server to connect to [AnalyticDB for PostgreSQL](https://github.com/aliyun/alibabacloud-adbpg-mcp-server) instances, query and analyze data.
- <img height="12" width="12" src="https://img.alicdn.com/imgextra/i3/O1CN0101UWWF1UYn3rAe3HU_!!6000000002530-2-tps-32-32.png" alt="DataWorks Logo" /> **[Alibaba Cloud DataWorks](https://github.com/aliyun/alibabacloud-dataworks-mcp-server)** - A Model Context Protocol (MCP) server that provides tools for AI, allowing it to interact with the [DataWorks](https://www.alibabacloud.com/help/en/dataworks/) Open API through a standardized interface. This implementation is based on the Alibaba Cloud Open API and enables AI agents to perform cloud resources operations seamlessly.
- <img height="12" width="12" src="https://opensearch-shanghai.oss-cn-shanghai.aliyuncs.com/ouhuang/aliyun-icon.png" alt="Alibaba Cloud OpenSearch Logo" /> **[Alibaba Cloud OpenSearch](https://github.com/aliyun/alibabacloud-opensearch-mcp-server)** - This MCP server equips AI Agents with tools to interact with [OpenSearch](https://help.aliyun.com/zh/open-search/?spm=5176.7946605.J_5253785160.6.28098651AaYZXC) through a standardized and extensible interface.
- <img height="12" width="12" src="https://github.com/aliyun/alibaba-cloud-ops-mcp-server/blob/master/image/alibaba-cloud.png" alt="Alibaba Cloud OPS Logo" /> **[Alibaba Cloud OPS](https://github.com/aliyun/alibaba-cloud-ops-mcp-server)** - Manage the lifecycle of your Alibaba Cloud resources with [CloudOps Orchestration Service](https://www.alibabacloud.com/en/product/oos) and Alibaba Cloud OpenAPI.
- <img height="12" width="12" src="https://github.com/aliyun/alibabacloud-rds-openapi-mcp-server/blob/main/assets/alibabacloudrds.png" alt="Alibaba Cloud RDS MySQL Logo" /> **[Alibaba Cloud RDS](https://github.com/aliyun/alibabacloud-rds-openapi-mcp-server)** - An MCP server designed to interact with the Alibaba Cloud RDS OpenAPI, enabling programmatic management of RDS resources via an LLM.
- <img height="12" width="12" src="https://files.alpaca.markets/webassets/favicon-32x32.png" alt="Alpaca Logo" /> **[Alpaca](https://github.com/alpacahq/alpaca-mcp-server)** – Alpaca's MCP server lets you trade stocks and options, analyze market data, and build strategies through [Alpaca's Trading API](https://alpaca.markets/)
- <img height="12" width="12" src="https://www.alphavantage.co/logo.png/" alt="AlphaVantage Logo" /> **[AlphaVantage](https://github.com/calvernaz/alphavantage)** - Connect to 100+ APIs for financial market data, including stock prices, fundamentals, and more from [AlphaVantage](https://www.alphavantage.co)
- <img height="12" width="12" src="https://doris.apache.org/images/favicon.ico" alt="Apache Doris Logo" /> **[Apache Doris](https://github.com/apache/doris-mcp-server)** - MCP Server For [Apache Doris](https://doris.apache.org/), an MPP-based real-time data warehouse.
- <img height="12" width="12" src="https://iotdb.apache.org/img/logo.svg" alt="Apache IoTDB Logo" /> **[Apache IoTDB](https://github.com/apache/iotdb-mcp-server)** - MCP Server for [Apache IoTDB](https://github.com/apache/iotdb) database and its tools
- <img height="12" width="12" src="https://apify.com/favicon.ico" alt="Apify Logo" /> **[Apify](https://github.com/apify/actors-mcp-server)** - [Actors MCP Server](https://apify.com/apify/actors-mcp-server): Use 3,000+ pre-built cloud tools to extract data from websites, e-commerce, social media, search engines, maps, and more
- <img height="12" width="12" src="https://2052727.fs1.hubspotusercontent-na1.net/hubfs/2052727/cropped-cropped-apimaticio-favicon-1-32x32.png" alt="APIMatic Logo" /> **[APIMatic MCP](https://github.com/apimatic/apimatic-validator-mcp)** - APIMatic MCP Server is used to validate OpenAPI specifications using [APIMatic](https://www.apimatic.io/). The server processes OpenAPI files and returns validation summaries by leveraging APIMatic's API.
- <img height="12" width="12" src="https://apollo-server-landing-page.cdn.apollographql.com/_latest/assets/favicon.png" alt="Apollo Graph Logo" /> **[Apollo MCP Server](https://github.com/apollographql/apollo-mcp-server/)** - Connect your GraphQL APIs to AI agents
- <img height="12" width="12" src="https://phoenix.arize.com/wp-content/uploads/2023/04/cropped-Favicon-32x32.png" alt="Arize-Phoenix Logo" /> **[Arize Phoenix](https://github.com/Arize-ai/phoenix/tree/main/js/packages/phoenix-mcp)** - Inspect traces, manage prompts, curate datasets, and run experiments using [Arize Phoenix](https://github.com/Arize-ai/phoenix), an open-source AI and LLM observability tool.
- <img height="12" width="12" src="https://731523176-files.gitbook.io/~/files/v0/b/gitbook-x-prod.appspot.com/o/spaces%2FaVUBXRZbpAgtjYf5HsvO%2Fuploads%2FaRRrVVocXCTr6GkepfCx%2Flogo_color.svg?alt=media&token=3ba24089-0ab2-421f-a9d9-41f2f94f954a" alt="Armor Logo" /> **[Armor Crypto MCP](https://github.com/armorwallet/armor-crypto-mcp)** - MCP to interface with multiple blockchains, staking, DeFi, swap, bridging, wallet management, DCA, Limit Orders, Coin Lookup, Tracking and more.
- <img height="12" width="12" src="https://console.asgardeo.io/app/libs/themes/wso2is/assets/images/branding/favicon.ico" alt="Asgardeo Logo" /> **[Asgardeo](https://github.com/asgardeo/asgardeo-mcp-server)** - MCP server to interact with your [Asgardeo](https://wso2.com/asgardeo) organization through LLM tools.
- <img height="12" width="12" src="https://www.datastax.com/favicon-32x32.png" alt="DataStax logo" /> **[Astra DB](https://github.com/datastax/astra-db-mcp)** - Comprehensive tools for managing collections and documents in a [DataStax Astra DB](https://www.datastax.com/products/datastax-astra) NoSQL database with a full range of operations such as create, update, delete, find, and associated bulk actions.
- <img height="12" width="12" src="https://assets.atlan.com/assets/atlan-a-logo-blue-background.png" alt="Atlan Logo" /> **[Atlan](https://github.com/atlanhq/agent-toolkit/tree/main/modelcontextprotocol)** - The Atlan Model Context Protocol server allows you to interact with the [Atlan](https://www.atlan.com/) services through multiple tools.
- <img height="12" width="12" src="https://resources.audiense.com/hubfs/favicon-1.png" alt="Audiense Logo" /> **[Audiense Insights](https://github.com/AudienseCo/mcp-audiense-insights)** - Marketing insights and audience analysis from [Audiense](https://www.audiense.com/products/audiense-insights) reports, covering demographic, cultural, influencer, and content engagement analysis.
- <img height="12" width="12" src="https://cdn.auth0.com/website/website/favicons/auth0-favicon.svg" alt="Auth0 Logo" /> **[Auth0](https://github.com/auth0/auth0-mcp-server)** - MCP server for interacting with your Auth0 tenant, supporting creating and modifying actions, applications, forms, logs, resource servers, and more.
- <img height="12" width="12" src="https://firstorder.ai/favicon_auth.ico" alt="Authenticator App Logo" /> **[Authenticator App · 2FA](https://github.com/firstorderai/authenticator_mcp)** - A secure MCP (Model Context Protocol) server that enables AI agents to interact with the Authenticator App.
- <img height="12" width="12" src="https://a0.awsstatic.com/libra-css/images/site/fav/favicon.ico" alt="AWS Logo" /> **[AWS](https://github.com/awslabs/mcp)** -  Specialized MCP servers that bring AWS best practices directly to your development workflow.
- <img height="12" width="12" src="https://axiom.co/favicon.ico" alt="Axiom Logo" /> **[Axiom](https://github.com/axiomhq/mcp-server-axiom)** - Query and analyze your Axiom logs, traces, and all other event data in natural language
- <img height="12" width="12" src="https://cdn-dynmedia-1.microsoft.com/is/content/microsoftcorp/acom_social_icon_azure" alt="Microsoft Azure Logo" /> **[Azure](https://github.com/Azure/azure-mcp)** - The Azure MCP Server gives MCP Clients access to key Azure services and tools like Azure Storage, Cosmos DB, the Azure CLI, and more.
- <img height="12" width="12" src="https://www.bankless.com/favicon.ico" alt="Bankless Logo" /> **[Bankless Onchain](https://github.com/bankless/onchain-mcp)** - Query Onchain data, like ERC20 tokens, transaction history, smart contract state.
- <img height="12" width="12" src="https://bicscan.io/favicon.png" alt="BICScan Logo" /> **[BICScan](https://github.com/ahnlabio/bicscan-mcp)** - Risk score / asset holdings of EVM blockchain address (EOA, CA, ENS) and even domain names.
- <img height="12" width="12" src="https://web-cdn.bitrise.io/favicon.ico" alt="Bitrise Logo" /> **[Bitrise](https://github.com/bitrise-io/bitrise-mcp)** - Chat with your builds, CI, and [more](https://bitrise.io/blog/post/chat-with-your-builds-ci-and-more-introducing-the-bitrise-mcp-server).
- <img height="12" width="12" src="https://boldsign.com/favicon.ico" alt="BoldSign Logo" /> **[BoldSign](https://github.com/boldsign/boldsign-mcp)** - Search, request, and manage e-signature contracts effortlessly with [BoldSign](https://boldsign.com/).
- <img height="12" width="12" src="https://boost.space/favicon.ico" alt="Boost.space Logo" /> **[Boost.space](https://github.com/boostspace/boostspace-mcp-server)** - An MCP server integrating with [Boost.space](https://boost.space) for centralized, automated business data from 2000+ sources.
- <img height="12" width="12" src="https://www.box.com/favicon.ico" alt="Box Logo" /> **[Box](https://github.com/box-community/mcp-server-box)** - Interact with the Intelligent Content Management platform through Box AI.
- <img height="12" width="12" src="https://browserbase.com/favicon.ico" alt="Browserbase Logo" /> **[Browserbase](https://github.com/browserbase/mcp-server-browserbase)** - Automate browser interactions in the cloud (e.g. web navigation, data extraction, form filling, and more)
- <img height="12" width="12" src="https://browserstack.wpenginepowered.com/wp-content/themes/browserstack/img/favicons/favicon.ico" alt="BrowserStack Logo" /> **[BrowserStack](https://github.com/browserstack/mcp-server)** - Access BrowserStack's [Test Platform](https://www.browserstack.com/test-platform) to debug, write and fix tests, do accessibility testing and more.
- <img height="12" width="12" src="https://builtwith.com/favicon.ico" alt="BuiltWith Logo" /> **[BuiltWith](https://github.com/builtwith/mcp)** - Identify the technology stack behind any website.
- <img height="12" width="12" src="https://portswigger.net/favicon.ico" alt="PortSwigger Logo" /> **[Burp Suite](https://github.com/PortSwigger/mcp-server)** - MCP Server extension allowing AI clients to connect to [Burp Suite](https://portswigger.net)
- <img height="12" width="12" src="https://campertunity.com/assets/icon/favicon.ico" alt="Campertunity Logo" /> **[Campertunity](https://github.com/campertunity/mcp-server)** - Search campgrounds around the world on campertunity, check availability, and provide booking links.
- <img height="12" width="12" src="https://play.cartesia.ai/icon.png" alt="Cartesia logo" /> **[Cartesia](https://github.com/cartesia-ai/cartesia-mcp)** - Connect to the [Cartesia](https://cartesia.ai/) voice platform to perform text-to-speech, voice cloning etc. 
- <img height="12" width="12" src="https://www.cashfree.com/favicon.ico" alt="Cashfree logo" /> **[Cashfree](https://github.com/cashfree/cashfree-mcp)** - [Cashfree Payments](https://www.cashfree.com/) official MCP server.
- <img height="12" width="12" src="https://www.chargebee.com/static/resources/brand/favicon.png" alt="Chargebee Logo" /> **[Chargebee](https://github.com/chargebee/agentkit/tree/main/modelcontextprotocol)** - MCP Server that connects AI agents to [Chargebee platform](https://www.chargebee.com).
- <img height="12" width="12" src="https://cheqd.io/wp-content/uploads/2023/03/logo_cheqd_favicon.png" alt="Cheqd Logo" /> **[Cheqd](https://github.com/cheqd/mcp-toolkit)** - Enable AI Agents to be trusted, verified, prevent fraud, protect your reputation, and more through [cheqd's](https://cheqd.io) Trust Registries and Credentials.
- <img height="12" width="12" src="https://cdn.chiki.studio/brand/logo.png" alt="Chiki StudIO Logo" /> **[Chiki StudIO](https://chiki.studio/galimybes/mcp/)** - Create your own configurable MCP servers purely via configuration (no code), with instructions, prompts, and tools support.
- <img height="12" width="12" src="https://trychroma.com/_next/static/media/chroma-logo.ae2d6e4b.svg" alt="Chroma Logo" /> **[Chroma](https://github.com/chroma-core/chroma-mcp)** - Embeddings, vector search, document storage, and full-text search with the open-source AI application database
- <img height="12" width="12" src="https://www.chronulus.com/favicon/chronulus-logo-blue-on-alpha-square-128x128.ico" alt="Chronulus AI Logo" /> **[Chronulus AI](https://github.com/ChronulusAI/chronulus-mcp)** - Predict anything with Chronulus AI forecasting and prediction agents.
- <img height="12" width="12" src="https://circleci.com/favicon.ico" alt="CircleCI Logo" /> **[CircleCI](https://github.com/CircleCI-Public/mcp-server-circleci)** - Enable AI Agents to fix build failures from CircleCI.
- <img height="12" width="12" src="https://clickhouse.com/favicon.ico" alt="ClickHouse Logo" /> **[ClickHouse](https://github.com/ClickHouse/mcp-clickhouse)** - Query your [ClickHouse](https://clickhouse.com/) database server.
- <img height="12" width="12" src="https://cdn.simpleicons.org/cloudflare" /> **[Cloudflare](https://github.com/cloudflare/mcp-server-cloudflare)** - Deploy, configure & interrogate your resources on the Cloudflare developer platform (e.g. Workers/KV/R2/D1)
- <img height="12" width="12" src="https://app.codacy.com/static/images/favicon-16x16.png" alt="Codacy Logo" /> **[Codacy](https://github.com/codacy/codacy-mcp-server/)** - Interact with [Codacy](https://www.codacy.com) API to query code quality issues, vulnerabilities, and coverage insights about your code.
- <img height="12" width="12" src="https://codelogic.com/wp-content/themes/codelogic/assets/img/favicon.png" alt="CodeLogic Logo" /> **[CodeLogic](https://github.com/CodeLogicIncEngineering/codelogic-mcp-server)** - Interact with [CodeLogic](https://codelogic.com), a Software Intelligence platform that graphs complex code and data architecture dependencies, to boost AI accuracy and insight.
- <img height="12" width="12" src="https://www.comet.com/favicon.ico" alt="Comet Logo" /> **[Comet Opik](https://github.com/comet-ml/opik-mcp)** - Query and analyze your [Opik](https://github.com/comet-ml/opik) logs, traces, prompts and all other telemtry data from your LLMs in natural language.
- <img height="12" width="12" src="https://www.confluent.io/favicon.ico" alt="Confluent Logo" /> **[Confluent](https://github.com/confluentinc/mcp-confluent)** - Interact with Confluent Kafka and Confluent Cloud REST APIs.
- <img src="https://contrastsecurity.com/favicon.ico" alt="Contrast Security" width="12" height="12"> **[Contrast Security](https://github.com/Contrast-Security-OSS/mcp-contrast)** - Brings Contrast's vulnerability and SCA data into your coding agent to quickly remediate vulnerabilities.
- <img height="12" width="12" src="https://www.convex.dev/favicon.ico" alt="Convex Logo" /> **[Convex](https://stack.convex.dev/convex-mcp-server)** - Introspect and query your apps deployed to Convex.
- <img height="12" width="12" src="https://avatars.githubusercontent.com/u/605755?s=200&v=4" alt="Couchbase Logo" /> **[Couchbase](https://github.com/Couchbase-Ecosystem/mcp-server-couchbase)** - Interact with the data stored in Couchbase clusters.
- <img height="12" width="12" src="https://github.com/user-attachments/assets/b256f9fa-2020-4b37-9644-c77229ef182b" alt="CRIC 克而瑞 LOGO"> **[CRIC Wuye AI](https://github.com/wuye-ai/mcp-server-wuye-ai)** - Interact with capabilities of the CRIC Wuye AI platform, an intelligent assistant specifically for the property management industry.
- <img height="12" width="12" src="http://app.itsdart.com/static/img/favicon.png" alt="Dart Logo" /> **[Dart](https://github.com/its-dart/dart-mcp-server)** - Interact with task, doc, and project data in [Dart](https://itsdart.com), an AI-native project management tool
- <img height="12" width="12" src="https://datahub.com/wp-content/uploads/2025/04/cropped-Artboard-1-32x32.png" alt="DataHub Logo" /> **[DataHub](https://github.com/acryldata/mcp-server-datahub)** - Search your data assets, traverse data lineage, write SQL queries, and more using [DataHub](https://datahub.com/) metadata.
- <img height="12" width="12" src="https://debugg.ai/favicon.svg" alt="Debugg AI Logo" /> **[Debugg.AI](https://github.com/debugg-ai/debugg-ai-mcp)** - Zero-Config, Fully AI-Managed End-to-End Testing for any code gen platform via [Debugg.AI](https://debugg.ai) remote browsing test agents.
- <img height="12" width="12" src="https://www.deepl.com/img/logo/deepl-logo-blue.svg" alt="DeepL Logo" /> **[DeepL](https://github.com/DeepLcom/deepl-mcp-server)** - Translate or rewrite text with [DeepL](https://deepl.com)'s very own AI models using [the DeepL API](https://developers.deepl.com/docs)
- <img height="12" width="12" src="https://defang.io/_next/static/media/defang-icon-dark-colour.25f95b77.svg" alt="Defang Logo" /> **[Defang](https://github.com/DefangLabs/defang/blob/main/src/pkg/mcp/README.md)** - Deploy your project to the cloud seamlessly with the [Defang](https://www.defang.io) platform without leaving your integrated development environment
- <img height="12" width="12" src="https://www.devhub.com/img/upload/favicon-196x196-dh.png" alt="DevHub Logo" /> **[DevHub](https://github.com/devhub/devhub-cms-mcp)** - Manage and utilize website content within the [DevHub](https://www.devhub.com) CMS platform
- <img height="12" width="12" src="https://devrev.ai/favicon.ico" alt="DevRev Logo" /> **[DevRev](https://github.com/devrev/mcp-server)** - An MCP server to integrate with DevRev APIs to search through your DevRev Knowledge Graph where objects can be imported from diff. Sources listed [here](https://devrev.ai/docs/import#available-sources).
- <img height="12" width="12" src="https://dexpaprika.com/favicon.ico" alt="DexPaprika Logo" /> **[DexPaprika (CoinPaprika)](https://github.com/coinpaprika/dexpaprika-mcp)** - Access real-time DEX data, liquidity pools, token information, and trading analytics across multiple blockchain networks with [DexPaprika](https://dexpaprika.com) by CoinPaprika.
- <img height="12" width="12" src="https://avatars.githubusercontent.com/u/204530939?s=200&v=4" alt="Dumpling AI Logo" /> **[Dumpling AI](https://github.com/Dumpling-AI/mcp-server-dumplingai)** - Access data, web scraping, and document conversion APIs by [Dumpling AI](https://www.dumplingai.com/)
- <img height="12" width="12" src="https://avatars.githubusercontent.com/u/58178984" alt="Dynatrace Logo" /> **[Dynatrace](https://github.com/dynatrace-oss/dynatrace-mcp)** - Manage and interact with the [Dynatrace Platform ](https://www.dynatrace.com/platform) for real-time observability and monitoring.
- <img height="12" width="12" src="https://e2b.dev/favicon.ico" alt="E2B Logo" /> **[E2B](https://github.com/e2b-dev/mcp-server)** - Run code in secure sandboxes hosted by [E2B](https://e2b.dev)
- <img height="12" width="12" src="https://www.edgee.cloud/favicon.ico" alt="Edgee Logo" /> **[Edgee](https://github.com/edgee-cloud/mcp-server-edgee)** - Deploy and manage [Edgee](https://www.edgee.cloud) components and projects
- <img height="12" width="12" src="https://static.edubase.net/media/brand/favicon/favicon-32x32.png" alt="EduBase Logo" /> **[EduBase](https://github.com/EduBase/MCP)** - Interact with [EduBase](https://www.edubase.net), a comprehensive e-learning platform with advanced quizzing, exam management, and content organization capabilities
- <img height="12" width="12" src="https://www.elastic.co/favicon.ico" alt="Elasticsearch Logo" /> **[Elasticsearch](https://github.com/elastic/mcp-server-elasticsearch)** - Query your data in [Elasticsearch](https://www.elastic.co/elasticsearch)
- <img height="12" width="12" src="https://esignatures.com/favicon.ico" alt="eSignatures Logo" /> **[eSignatures](https://github.com/esignaturescom/mcp-server-esignatures)** - Contract and template management for drafting, reviewing, and sending binding contracts.
- <img height="12" width="12" src="https://exa.ai/images/favicon-32x32.png" alt="Exa Logo" /> **[Exa](https://github.com/exa-labs/exa-mcp-server)** - Search Engine made for AIs by [Exa](https://exa.ai)
- <img height="12" width="12" src="https://fewsats.com/favicon.svg" alt="Fewsats Logo" /> **[Fewsats](https://github.com/Fewsats/fewsats-mcp)** - Enable AI Agents to purchase anything in a secure way using [Fewsats](https://fewsats.com)
- <img height="12" width="12" src="https://fibery.io/favicon.svg" alt="Fibery Logo" /> **[Fibery](https://github.com/Fibery-inc/fibery-mcp-server)** - Perform queries and entity operations in your [Fibery](https://fibery.io) workspace.
- <img height="12" width="12" src="https://financialdatasets.ai/favicon.ico" alt="Financial Datasets Logo" /> **[Financial Datasets](https://github.com/financial-datasets/mcp-server)** - Stock market API made for AI agents
- <img height="12" width="12" src="https://firecrawl.dev/favicon.ico" alt="Firecrawl Logo" /> **[Firecrawl](https://github.com/mendableai/firecrawl-mcp-server)** - Extract web data with [Firecrawl](https://firecrawl.dev)
- <img height="12" width="12" src="https://avatars.githubusercontent.com/u/100200663?s=200&v=4" alt="Firefly Logo" /> **[Firefly](https://github.com/gofireflyio/firefly-mcp)** - Integrates, discovers, manages, and codifies cloud resources with [Firefly](https://firefly.ai).
- <img height="12" width="12" src="https://fireproof.storage/favicon.ico" alt="Fireproof Logo" /> **[Fireproof](https://github.com/fireproof-storage/mcp-database-server)** - Immutable ledger database with live synchronization
- <img height="12" width="12" src="https://forevervm.com/icon.png" alt="ForeverVM Logo" /> **[ForeverVM](https://github.com/jamsocket/forevervm/tree/main/javascript/mcp-server)** - Run Python in a code sandbox.
- <img height="12" width="12" src="https://app.gibsonai.com/favicon.ico" alt="GibsonAI Logo" /> **[GibsonAI](https://github.com/GibsonAI/mcp)** - AI-Powered Cloud databases: Build, migrate, and deploy database instances with AI
- <img height="12" width="12" src="https://gitea.com/assets/img/favicon.svg" alt="Gitea Logo" /> **[Gitea](https://gitea.com/gitea/gitea-mcp)** - Interact with Gitea instances with MCP.
- <img height="12" width="12" src="https://gitee.com/favicon.ico" alt="Gitee Logo" /> **[Gitee](https://github.com/oschina/mcp-gitee)** - Gitee API integration, repository, issue, and pull request management, and more.
- <img height="12" width="12" src="https://github.githubassets.com/assets/GitHub-Mark-ea2971cee799.png" alt="GitHub Logo" /> **[Github](https://github.com/github/github-mcp-server)** - GitHub's official MCP Server
- <img height="12" width="12" src="https://app.glean.com/images/favicon3-196x196.png" alt="Glean Logo" /> **[Glean](https://github.com/gleanwork/mcp-server)** - Enterprise search and chat using Glean's API.
- <img height="12" width="12" src="https://cdn.jsdelivr.net/gh/jsdelivr/globalping-media@refs/heads/master/icons/android-chrome-192x192.png" alt="Globalping Logo" /> **[Globalping](https://github.com/jsdelivr/globalping-mcp-server)** - Access a network of thousands of probes to run network commands like ping, traceroute, mtr, http and DNS resolve.
- <img height="12" width="12" src="https://gnucleus.ai/favicon.ico" alt="gNucleus Logo" /> **[gNucleus Text-To-CAD](https://github.com/gNucleus/text-to-cad-mcp)** - Generate CAD parts and assemblies from text using gNucleus AI models.
- <img height="12" width="12" src="https://cdn.prod.website-files.com/6605a2979ff17b2cd1939cd4/6605a460de47e7596ed84f06_icon256.png" alt="gotoHuman Logo" /> **[gotoHuman](https://github.com/gotohuman/gotohuman-mcp-server)** - Human-in-the-loop platform - Allow AI agents and automations to send requests for approval to your [gotoHuman](https://www.gotohuman.com) inbox.
- <img height="12" width="12" src="https://grafana.com/favicon.ico" alt="Grafana Logo" /> **[Grafana](https://github.com/grafana/mcp-grafana)** - Search dashboards, investigate incidents and query datasources in your Grafana instance
- <img height="12" width="12" src="https://grafbase.com/favicon.ico" alt="Grafbase Logo" /> **[Grafbase](https://github.com/grafbase/grafbase/tree/main/crates/mcp)** - Turn your GraphQL API into an efficient MCP server with schema intelligence in a single command.
- <img height="12" width="12" src="https://framerusercontent.com/images/KCOWBYLKunDff1Dr452y6EfjiU.png" alt="Graphlit Logo" /> **[Graphlit](https://github.com/graphlit/graphlit-mcp-server)** - Ingest anything from Slack to Gmail to podcast feeds, in addition to web crawling, into a searchable [Graphlit](https://www.graphlit.com) project.
- <img height="12" width="12" src="https://greptime.com/favicon.ico" alt="Greptime Logo" /> **[GreptimeDB](https://github.com/GreptimeTeam/greptimedb-mcp-server)** - Provides AI assistants with a secure and structured way to explore and analyze data in [GreptimeDB](https://github.com/GreptimeTeam/greptimedb).
- <img height="12" width="12" src="https://gyazo.com/favicon.ico" alt="Gyazo Logo" /> **[Gyazo](https://github.com/nota/gyazo-mcp-server)** - Search, fetch, upload, and interact with Gyazo images, including metadata and OCR data.
- <img height="12" width="12" src="https://www.herokucdn.com/favicons/favicon.ico" alt="Heroku Logo" /> **[Heroku](https://github.com/heroku/heroku-mcp-server)** - Interact with the Heroku Platform through LLM-driven tools for managing apps, add-ons, dynos, databases, and more.
- <img height="12" width="12" src="https://img.alicdn.com/imgextra/i3/O1CN01d9qrry1i6lTNa2BRa_!!6000000004364-2-tps-218-200.png" alt="Hologres Logo" /> **[Hologres](https://github.com/aliyun/alibabacloud-hologres-mcp-server)** - Connect to a [Hologres](https://www.alibabacloud.com/en/product/hologres) instance, get table metadata, query and analyze data.
- <img height="12" width="12" src="https://www.honeycomb.io/favicon.ico" alt="Honeycomb Logo" /> **[Honeycomb](https://github.com/honeycombio/honeycomb-mcp)** Allows [Honeycomb](https://www.honeycomb.io/) Enterprise customers to query and analyze their data, alerts, dashboards, and more; and cross-reference production behavior with the codebase.
- <img height="12" width="12" src="https://static.hsinfrastatic.net/StyleGuideUI/static-3.438/img/sprocket/favicon-32x32.png" alt="HubSpot Logo" /> **[HubSpot](https://developer.hubspot.com/mcp)** - Connect, manage, and interact with [HubSpot](https://www.hubspot.com/) CRM data
- <img height="12" width="12" src="https://hunter.io/favicon.ico" alt="Hunter Logo" /> **[Hunter](https://github.com/hunter-io/hunter-mcp)** - Interact with the [Hunter API](https://hunter.io) to get B2B data using natural language.
- <img height="12" width="12" src="https://hyperbrowser-assets-bucket.s3.us-east-1.amazonaws.com/Hyperbrowser-logo.png" alt="Hyperbrowsers23 Logo" /> **[Hyperbrowser](https://github.com/hyperbrowserai/mcp)** - [Hyperbrowser](https://www.hyperbrowser.ai/) is the next-generation platform empowering AI agents and enabling effortless, scalable browser automation.
- **[IBM wxflows](https://github.com/IBM/wxflows/tree/main/examples/mcp/javascript)** - Tool platform by IBM to build, test and deploy tools for any data source
- <img height="12" width="12" src="https://www.getinboxzero.com/icon.png" alt="Inbox Zero Logo" /> **[Inbox Zero](https://github.com/elie222/inbox-zero/tree/main/apps/mcp-server)** - AI personal assistant for email [Inbox Zero](https://www.getinboxzero.com)
- <img height="12" width="12" src="https://inkeep.com/favicon.ico" alt="Inkeep Logo" /> **[Inkeep](https://github.com/inkeep/mcp-server-python)** - RAG Search over your content powered by [Inkeep](https://inkeep.com)
- <img height="12" width="12" src="https://integration.app/favicon.ico" alt="Integration App Icon" /> **[Integration App](https://github.com/integration-app/mcp-server)** - Interact with any other SaaS applications on behalf of your customers.
- <img height="12" width="12" src="https://cdn.simpleicons.org/jetbrains" /> **[JetBrains](https://github.com/JetBrains/mcp-jetbrains)** – Work on your code with JetBrains IDEs
- <img height="12" width="12" src="https://speedmedia.jfrog.com/08612fe1-9391-4cf3-ac1a-6dd49c36b276/media.jfrog.com/wp-content/uploads/2019/04/20131046/Jfrog16-1.png" alt="JFrog Logo" /> **[JFrog](https://github.com/jfrog/mcp-jfrog)** - Model Context Protocol (MCP) Server for the [JFrog](https://jfrog.com/) Platform API, enabling repository management, build tracking, release lifecycle management, and more.
- <img height="12" width="12" src="https://kagi.com/favicon.ico" alt="Kagi Logo" /> **[Kagi Search](https://github.com/kagisearch/kagimcp)** - Search the web using Kagi's search API
- <img height="12" width="12" src="https://connection.keboola.com/favicon.ico" alt="Keboola Logo" /> **[Keboola](https://github.com/keboola/keboola-mcp-server)** - Build robust data workflows, integrations, and analytics on a single intuitive platform.
- <img height="12" width="12" src="https://keywordspeopleuse.com/favicon.ico" alt="KeywordsPeopleUse Logo" /> **[KeywordsPeopleUse.com](https://github.com/data-skunks/kpu-mcp)** - Find questions people ask online with [KeywordsPeopleUse](https://keywordspeopleuse.com).
- <img height="12" width="12" src="https://raw.githubusercontent.com/klavis-ai/klavis/main/static/klavis-ai.png" alt="Klavis Logo" /> **[Klavis ReportGen](https://github.com/Klavis-AI/klavis/tree/main/mcp_servers/report_generation)** - Create professional reports from a simple user query.
- <img height="12" width="12" src="https://www.kurrent.io/favicon.ico" alt="Kurrent Logo" /> **[KurrentDB](https://github.com/kurrent-io/mcp-server)** - This is a simple MCP server to help you explore data and prototype projections faster on top of KurrentDB.
- <img height="12" width="12" src="https://avatars.githubusercontent.com/u/187484914" alt="KWDB Logo" /> **[KWDB](https://github.com/KWDB/kwdb-mcp-server)** - Reading, writing, querying, modifying data, and performing DDL operations with data in your KWDB Database.
- <img height="12" width="12" src="https://labelstud.io/favicon-16x16.png" alt="Label Studio Logo" /> **[Label Studio](https://github.com/HumanSignal/label-studio-mcp-server)** - Open Source data labeling platform.
- <img src="https://avatars.githubusercontent.com/u/188884511?s=48&v=4" alt="Lambda Capture" width="12" height="12"> **[Lambda Capture](https://github.com/lambda-capture/mcp-server)** - Macroeconomic Forecasts & Semantic Context from Federal Reserve, Bank of England, ECB.
- <img height="12" width="12" src="https://langfuse.com/favicon.ico" alt="Langfuse Logo" /> **[Langfuse Prompt Management](https://github.com/langfuse/mcp-server-langfuse)** - Open-source tool for collaborative editing, versioning, evaluating, and releasing prompts.
- <img height="12" width="12" src="https://laratranslate.com/favicon.ico" alt="Lara Translate Logo" /> **[Lara Translate](https://github.com/translated/lara-mcp)** - MCP Server for Lara Translate API, enabling powerful translation capabilities with support for language detection and context-aware translations.
- <img height="12" width="12" src="https://www.launchdarkly.com/favicon.ico" alt="LaunchDarkly Logo" /> **[LaunchDarkly](https://github.com/launchdarkly/mcp-server)** - LaunchDarkly is a continuous delivery platform that provides feature flags as a service and allows developers to iterate quickly and safely.
- <img height="12" width="12" src="https://linear.app/favicon.ico" alt="Linear Logo" /> **[Linear](https://linear.app/docs/mcp)** - Search, create, and update Linear issues, projects, and comments.
- <img height="12" width="12" src="https://lingo.dev/favicon.ico" alt="Lingo.dev Logo" /> **[Lingo.dev](https://github.com/lingodotdev/lingo.dev/blob/main/mcp.md)** - Make your AI agent speak every language on the planet, using [Lingo.dev](https://lingo.dev) Localization Engine.
- <img height="12" width="12" src="https://ligo.ertiqah.com/favicon.avif" alt="LiGo Logo" /> **[LinkedIn MCP Runner](https://github.com/ertiqah/linkedin-mcp-runner)** - Write, edit, and schedule LinkedIn posts right from ChatGPT and Claude with [LiGo](https://ligo.ertiqah.com/).
- <img height="12" width="12" src="https://litmus.io/favicon.ico" alt="Litmus.io Logo" /> **[Litmus.io](https://github.com/litmusautomation/litmus-mcp-server)** - Official MCP server for configuring [Litmus](https://litmus.io) Edge for Industrial Data Collection, Edge Analytics & Industrial AI.
- <img height="12" width="12" src="https://liveblocks.io/favicon.ico" alt="Liveblocks Logo" /> **[Liveblocks](https://github.com/liveblocks/liveblocks-mcp-server)** - Ready‑made features for AI & human collaboration—use this to develop your [Liveblocks](https://liveblocks.io) app quicker.
- <img height="12" width="12" src="https://logfire.pydantic.dev/favicon.ico" alt="Logfire Logo" /> **[Logfire](https://github.com/pydantic/logfire-mcp)** - Provides access to OpenTelemetry traces and metrics through Logfire.
- <img height="12" width="12" src="https://make.magicmealkits.com/favicon.ico" alt="Magic Meal Kits Logo" /> **[Magic Meal Kits](https://github.com/pureugong/mmk-mcp)** - Unleash Make's Full Potential by [Magic Meal Kits](https://make.magicmealkits.com/)
- <img height="12" width="12" src="https://www.mailgun.com/favicon.ico" alt="Mailgun Logo" /> **[Mailgun](https://github.com/mailgun/mailgun-mcp-server)** - Interact with Mailgun API.
- <img height="12" width="12" src="https://www.make.com/favicon.ico" alt="Make Logo" /> **[Make](https://github.com/integromat/make-mcp-server)** - Turn your [Make](https://www.make.com/) scenarios into callable tools for AI assistants.
- <img height="14" width="14" src="https://raw.githubusercontent.com/rust-mcp-stack/mcp-discovery/refs/heads/main/docs/_media/mcp-discovery-logo.png" alt="mcp-discovery logo" /> **[MCP Discovery](https://github.com/rust-mcp-stack/mcp-discovery)** - A lightweight CLI tool built in Rust for discovering MCP server capabilities.
- <img height="12" width="12" src="https://googleapis.github.io/genai-toolbox/favicons/favicon.ico" alt="MCP Toolbox for Databases Logo" /> **[MCP Toolbox for Databases](https://github.com/googleapis/genai-toolbox)** - Open source MCP server specializing in easy, fast, and secure tools for Databases. Supports  AlloyDB, BigQuery, Bigtable, Cloud SQL, Dgraph, MySQL, Neo4j, Postgres, Spanner, and more.
- <img height="12" width="12" src="https://www.meilisearch.com/favicon.ico" alt="Meilisearch Logo" /> **[Meilisearch](https://github.com/meilisearch/meilisearch-mcp)** - Interact & query with Meilisearch (Full-text & semantic search API)
- <img height="12" width="12" src="https://memgraph.com/favicon.png" alt="Memgraph Logo" /> **[Memgraph](https://github.com/memgraph/mcp-memgraph)** - Query your data in [Memgraph](https://memgraph.com/) graph database.
- <img height="12" width="12" src="https://www.mercadopago.com/favicon.ico" alt="MercadoPago Logo" /> **[Mercado Pago](https://mcp.mercadopago.com/)** - Mercado Pago's official MCP server.
- <img height="12" width="12" src="https://metoro.io/static/images/logos/Metoro.svg" alt="Metoro Logo" /> **[Metoro](https://github.com/metoro-io/metoro-mcp-server)** - Query and interact with kubernetes environments monitored by Metoro
- <img height="12" width="12" src="https://claritystatic.azureedge.net/images/logo.ico" alt="Microsoft Clarity Logo"/> **[Microsoft Clarity](https://github.com/microsoft/clarity-mcp-server)** - Official MCP Server to get your behavioral analytics data and insights from [Clarity](https://clarity.microsoft.com)
- <img height="12" width="12" src="https://www.microsoft.com/favicon.ico" alt="microsoft.com favicon" /> **[Microsoft Docs](https://github.com/microsoftdocs/mcp)** - An MCP server that provides structured access to Microsoft’s official documentation. Retrieves accurate, authoritative, and context-aware technical content for code generation, question answering, and workflow grounding.
- <img height="12" width="12" src="https://conn-afd-prod-endpoint-bmc9bqahasf3grgk.b01.azurefd.net/releases/v1.0.1735/1.0.1735.4099/commondataserviceforapps/icon.png" alt="Microsoft Dataverse Logo" /> **[Microsoft Dataverse](https://go.microsoft.com/fwlink/?linkid=2320176)** - Chat over your business data using NL - Discover tables, run queries, retrieve data, insert or update records, and execute custom prompts grounded in business knowledge and context.
- <img height="12" width="12" src="https://milvus.io/favicon-32x32.png" /> **[Milvus](https://github.com/zilliztech/mcp-server-milvus)** - Search, Query and interact with data in your Milvus Vector Database.
- <img height="12" width="12" src="https://console.gomomento.com/favicon.ico" /> **[Momento](https://github.com/momentohq/mcp-momento)** - Momento Cache lets you quickly improve your performance, reduce costs, and handle load at any scale.
- <img height="12" width="12" src="https://www.mongodb.com/favicon.ico" /> **[MongoDB](https://github.com/mongodb-js/mongodb-mcp-server)** - Both MongoDB Community Server and MongoDB Atlas are supported.
- <img height="12" width="12" src="https://www.motherduck.com/favicon.ico" alt="MotherDuck Logo" /> **[MotherDuck](https://github.com/motherduckdb/mcp-server-motherduck)** - Query and analyze data with MotherDuck and local DuckDB
- <img height="12" width="12" src="https://avatars.githubusercontent.com/u/38020270" alt="NanoVMs Logo" /> **[NanoVMs](https://github.com/nanovms/ops-mcp)** - Easily Build and Deploy unikernels to any cloud.
- <img height="12" width="12" src="https://needle-ai.com/images/needle-logo-orange-2-rounded.png" alt="Needle AI Logo" /> **[Needle](https://github.com/needle-ai/needle-mcp)** - Production-ready RAG out of the box to search and retrieve data from your own documents.
- <img height="12" width="12" src="https://neo4j.com/favicon.ico" alt="Neo4j Logo" /> **[Neo4j](https://github.com/neo4j-contrib/mcp-neo4j/)** - Neo4j graph database server (schema + read/write-cypher) and separate graph database backed memory
- <img height="12" width="12" src="https://avatars.githubusercontent.com/u/183852044?s=48&v=4" alt="Neon Logo" /> **[Neon](https://github.com/neondatabase/mcp-server-neon)** - Interact with the Neon serverless Postgres platform
- <img height="12" width="12" src="https://www.netdata.cloud/favicon-32x32.png" alt="Netdata Logo" /> **[Netdata](https://github.com/netdata/netdata/blob/master/src/web/mcp/README.md)** - Discovery, exploration, reporting and root cause analysis using all observability data, including metrics, logs, systems, containers, processes, and network connections
- <img height="12" width="12" src="https://www.netlify.com/favicon/icon.svg" alt="Netlify Logo" /> **[Netlify](https://docs.netlify.com/welcome/build-with-ai/netlify-mcp-server/)** - Create, build, deploy, and manage your websites with Netlify web platform.
- <img height="12" width="12" src="https://www.thenile.dev/favicon.ico" alt="Nile Logo" /> **[Nile](https://github.com/niledatabase/nile-mcp-server)** - An MCP server that talks to Nile - Postgres re-engineered for B2B apps. Manage and query databases, tenants, users, auth using LLMs
- <img height="12" width="12" src="https://avatars.githubusercontent.com/u/208441832?s=400&v=4" alt="Nodit Logo" /> **[Nodit](https://github.com/noditlabs/nodit-mcp-server)** - Official Nodit MCP Server enabling access to multi-chain RPC Nodes and Data APIs for blockchain data.
- <img height="12" width="12" src="https://avatars.githubusercontent.com/u/4792552?s=200&v=4" alt="Notion Logo" /> **[Notion](https://github.com/makenotion/notion-mcp-server#readme)** - This project implements an MCP server for the Notion API.
- <img height="12" width="12" src="https://www.nutrient.io/assets/images/logos/nutrient.svg" alt="Nutrient Logo" /> **[Nutrient](https://github.com/PSPDFKit/nutrient-dws-mcp-server)** - Create, Edit, Sign, Extract Documents using Natural Language
- <img height="12" width="12" src="https://nx.dev/favicon/favicon.svg" alt="Nx Logo" /> **[Nx](https://github.com/nrwl/nx-console/blob/master/apps/nx-mcp)** - Makes [Nx's understanding](https://nx.dev/features/enhance-AI) of your codebase accessible to LLMs, providing insights into the codebase architecture, project relationships and runnable tasks thus allowing AI to make precise code suggestions.
- <img height="12" width="12" src="https://avatars.githubusercontent.com/u/82347605?s=48&v=4" alt="OceanBase Logo" /> **[OceanBase](https://github.com/oceanbase/mcp-oceanbase)** - MCP Server for OceanBase database and its tools
- <img height="12" width="12" src="https://docs.octagonagents.com/logo.svg" alt="Octagon Logo" /> **[Octagon](https://github.com/OctagonAI/octagon-mcp-server)** - Deliver real-time investment research with extensive private and public market data.
- <img height="12" width="12" src="https://octoeverywhere.com/img/logo.png" alt="OctoEverywhere Logo" /> **[OctoEverywhere](https://github.com/OctoEverywhere/mcp)** - A 3D Printing MCP server that allows for querying for live state, webcam snapshots, and 3D printer control.
- <img height="12" width="12" src="https://avatars.githubusercontent.com/u/211697972" alt="Offorte Logo" /> **[Offorte](https://github.com/offorte/offorte-mcp-server#readme)** - Offorte Proposal Software official MCP server enables creation and sending of business proposals.
- <img height="12" width="12" src="https://maps.olakrutrim.com/favicon.ico" alt="Ola Maps" /> **[OlaMaps](https://pypi.org/project/ola-maps-mcp-server)** - Official Ola Maps MCP Server for services like geocode, directions, place details and many more.
- <img height="12" width="12" src="https://static.onlyoffice.com/images/favicon.ico" alt="ONLYOFFICE DocSpace" /> **[ONLYOFFICE DocSpace](https://github.com/ONLYOFFICE/docspace-mcp)** - Interact with [ONLYOFFICE DocSpace](https://www.onlyoffice.com/docspace.aspx) API to create rooms, manage files and folders.
- <img height="12" width="12" src="https://op.gg/favicon.ico" alt="OP.GG Logo" /> **[OP.GG](https://github.com/opgginc/opgg-mcp)** - Access real-time gaming data across popular titles like League of Legends, TFT, and Valorant, offering champion analytics, esports schedules, meta compositions, and character statistics.
- <img height="12" width="12" src="https://opensearch.org/wp-content/uploads/2025/01/opensearch_mark_default.svg" alt="OpenSearch Logo" /> **[OpenSearch](https://github.com/opensearch-project/opensearch-mcp-server-py)** -  MCP server that enables AI agents to perform search and analytics use cases on data stored in [OpenSearch](https://opensearch.org/).
- <img height="12" width="12" src="https://app.opslevel.com/favicon.ico" alt="OpsLevel" /> **[OpsLevel](https://github.com/opslevel/opslevel-mcp)** - Official MCP Server for [OpsLevel](https://www.opslevel.com).
- <img height="12" width="12" src="https://oxylabs.io/favicon.ico" alt="Oxylabs Logo" /> **[Oxylabs](https://github.com/oxylabs/oxylabs-mcp)** - Scrape websites with Oxylabs Web API, supporting dynamic rendering and parsing for structured data extraction.
- <img height="12" width="12" src="https://developer.paddle.com/favicon.svg" alt="Paddle Logo" /> **[Paddle](https://github.com/PaddleHQ/paddle-mcp-server)** - Interact with the Paddle API. Manage product catalog, billing and subscriptions, and reports.
- <img height="12" width="12" src="https://secure.pagos.ai/favicon.svg" alt="Pagos Logo" /> **[Pagos](https://github.com/pagos-ai/pagos-mcp)** - Interact with the Pagos API. Query Credit Card BIN Data with more to come.
- <img height="12" width="12" src="https://paiml.com/favicon.ico" alt="PAIML Logo" /> **[PAIML MCP Agent Toolkit](https://github.com/paiml/paiml-mcp-agent-toolkit)** - Professional project scaffolding toolkit with zero-configuration AI context generation, template generation for Rust/Deno/Python projects, and hybrid neuro-symbolic code analysis.
- **[Patronus AI](https://github.com/patronus-ai/patronus-mcp-server)** - Test, evaluate, and optimize AI agents and RAG apps
- <img height="12" width="12" src="https://www.paypalobjects.com/webstatic/icon/favicon.ico" alt="PayPal Logo" /> **[PayPal](https://mcp.paypal.com)** - PayPal's official MCP server.
- <img height="12" width="12" src="https://www.perplexity.ai/favicon.ico" alt="Perplexity Logo" /> **[Perplexity](https://github.com/ppl-ai/modelcontextprotocol)** - An MCP server that connects to Perplexity's Sonar API, enabling real-time web-wide research in conversational AI.
- <img height="12" width="12" src="https://avatars.githubusercontent.com/u/54333248" /> **[Pinecone](https://github.com/pinecone-io/pinecone-mcp)** - [Pinecone](https://docs.pinecone.io/guides/operations/mcp-server)'s developer MCP Server assist developers in searching documentation and managing data within their development environment.
- <img height="12" width="12" src="https://avatars.githubusercontent.com/u/54333248" /> **[Pinecone Assistant](https://github.com/pinecone-io/assistant-mcp)** - Retrieves context from your [Pinecone Assistant](https://docs.pinecone.io/guides/assistant/mcp-server) knowledge base.
- **[PostHog](https://github.com/posthog/mcp)** - Interact with PostHog analytics, feature flags, error tracking and more with the official PostHog MCP server.
- <img height="12" width="12" src="https://www.prisma.io/images/favicon-32x32.png" alt="Prisma Logo" /> **[Prisma](https://www.prisma.io/docs/postgres/mcp-server)** - Create and manage Prisma Postgres databases
- <img src="https://www.pubnub.com/favicon/favicon-32x32.png" alt="PubNub" width="12" height="12"> **[PubNub](https://github.com/pubnub/pubnub-mcp-server)** - Retrieves context for developing with PubNub SDKs and calling APIs.
- <img height="12" width="12" src="https://www.pulumi.com/images/favicon.ico" alt="Pulumi Logo" /> **[Pulumi](https://github.com/pulumi/mcp-server)** - Deploy and manage cloud infrastructure using [Pulumi](https://pulumi.com).
- <img height="12" width="12" src="https://pure.md/favicon.png" alt="Pure.md Logo" /> **[Pure.md](https://github.com/puremd/puremd-mcp)** - Reliably access web content in markdown format with [pure.md](https://pure.md) (bot detection avoidance, proxy rotation, and headless JS rendering built in).
- <img height="12" width="12" src="https://put.io/images/favicon.ico" alt="Put.io Logo" /> **[Put.io](https://github.com/putdotio/putio-mcp-server)** - Interact with your Put.io account to download torrents.
- <img height="12" width="12" src="https://qdrant.tech/img/brand-resources-logos/logomark.svg" /> **[Qdrant](https://github.com/qdrant/mcp-server-qdrant/)** - Implement semantic memory layer on top of the Qdrant vector search engine
- <img height="12" width="12" src="https://avatars.githubusercontent.com/u/165178062" alt="Ragie Logo" /> **[Ragie](https://github.com/ragieai/ragie-mcp-server/)** - Retrieve context from your [Ragie](https://www.ragie.ai) (RAG) knowledge base connected to integrations like Google Drive, Notion, JIRA and more.
- <img height="12" width="12" src="https://www.ramp.com/favicon.ico" /> **[Ramp](https://github.com/ramp-public/ramp-mcp)** - Interact with [Ramp](https://ramp.com)'s Developer API to run analysis on your spend and gain insights leveraging LLMs
- **[Raygun](https://github.com/MindscapeHQ/mcp-server-raygun)** - Interact with your crash reporting and real using monitoring data on your Raygun account
- <img height="12" width="12" src="https://framerusercontent.com/images/CU1m0xFonUl76ZeaW0IdkQ0M.png" alt="Razorpay Logo" /> **[Razorpay](https://github.com/razorpay/razorpay-mcp-server)** - Razorpay's official MCP server
- <img height="12" width="12" src="https://www.recraft.ai/favicons/icon.svg" alt="Recraft Logo" /> **[Recraft](https://github.com/recraft-ai/mcp-recraft-server)** - Generate raster and vector (SVG) images using [Recraft](https://recraft.ai). Also you can edit, upscale images, create your own styles, and vectorize raster images
- <img height="12" width="12" src="https://avatars.githubusercontent.com/u/1529926" alt="Redis Logo" /> **[Redis](https://github.com/redis/mcp-redis/)** - The Redis official MCP Server offers an interface to manage and search data in Redis.
- <img height="12" width="12" src="https://avatars.githubusercontent.com/u/1529926" alt="Redis Logo" /> **[Redis Cloud API](https://github.com/redis/mcp-redis-cloud/)** - The Redis Cloud API MCP Server allows you to manage your Redis Cloud resources using natural language.
- <img src="https://avatars.githubusercontent.com/u/149024635" alt="Reexpress" width="12" height="12"> **[Reexpress](https://github.com/ReexpressAI/reexpress_mcp_server)** - Enable Similarity-Distance-Magnitude statistical verification for your search, software, and data science workflows
- <img height="12" width="12" src="https://www.rember.com/favicon.ico" alt="Rember Logo" /> **[Rember](https://github.com/rember/rember-mcp)** - Create spaced repetition flashcards in [Rember](https://rember.com) to remember anything you learn in your chats
- <img height="12" width="12" src="https://ui.rilldata.com/favicon.png" alt="Rill Data Logo" /> **[Rill Data](https://docs.rilldata.com/explore/mcp)** - Interact with Rill Data to query and analyze your data.
- <img height="12" width="12" src="https://riza.io/favicon.ico" alt="Riza logo" /> **[Riza](https://github.com/riza-io/riza-mcp)** - Arbitrary code execution and tool-use platform for LLMs by [Riza](https://riza.io)
- <img height="12" width="12" src="https://cdn.prod.website-files.com/66b7de6a233c04f4dac200a6/66bed52680d689629483c18b_faviconV2%20(2).png" alt="Root Signals Logo" /> **[Root Signals](https://github.com/root-signals/root-signals-mcp)** - Improve and quality control your outputs with evaluations using LLM-as-Judge
- <img height="12" width="12" src="https://scrapi.tech/favicon.ico" alt="ScrAPI Logo" /> **[ScrAPI](https://github.com/DevEnterpriseSoftware/scrapi-mcp)** - Web scraping using [ScrAPI](https://scrapi.tech). Extract website content that is difficult to access because of bot detection, captchas or even geolocation restrictions.
- <img height="12" width="12" src="https://screenshotone.com/favicon.ico" alt="ScreenshotOne Logo" /> **[ScreenshotOne](https://github.com/screenshotone/mcp/)** - Render website screenshots with [ScreenshotOne](https://screenshotone.com/)
- <img height="12" width="12" src="https://semgrep.dev/favicon.ico" alt="Semgrep Logo" /> **[Semgrep](https://github.com/semgrep/mcp)** - Enable AI agents to secure code with [Semgrep](https://semgrep.dev/).
- <img height="12" width="12" src="https://pics.fatwang2.com/56912e614b35093426c515860f9f2234.svg" alt="Search1API Logo" /> **[Search1API](https://github.com/fatwang2/search1api-mcp)** - One API for Search, Crawling, and Sitemaps
- <img height="12" width="12" src="https://cdn.prod.website-files.com/6372338e5477e047032b37a5/64f85e6388a2a5c8c9525b4d_favLogo.png" alt="Shortcut Logo" /> **[Shortcut](https://github.com/useshortcut/mcp-server-shortcut)** - Access and implement all of your projects and tasks (Stories) from [Shortcut](https://shortcut.com/).
- <img height="12" width="12" src="https://www.singlestore.com/favicon-32x32.png?v=277b9cbbe31e8bc416504cf3b902d430"/> **[SingleStore](https://github.com/singlestore-labs/mcp-server-singlestore)** - Interact with the SingleStore database platform
- <img height="12" width="12" src="https://app.snyk.io/bundle/favicon-faj49uD9.png" alt="Snyk Logo" /> **[Snyk](https://github.com/snyk/snyk-ls/blob/main/mcp_extension/README.md)** - Enhance security posture by embedding [Snyk](https://snyk.io/) vulnerability scanning directly into agentic workflows.
- <img height="12" width="12" src="https://www.starrocks.io/favicon.ico" alt="StarRocks Logo" /> **[StarRocks](https://github.com/StarRocks/mcp-server-starrocks)** - Interact with [StarRocks](https://www.starrocks.io/)
- <img height="12" width="12" src="https://stripe.com/favicon.ico" alt="Stripe Logo" /> **[Stripe](https://github.com/stripe/agent-toolkit)** - Interact with Stripe API
- <img height="12" width="12" src="https://tavily.com/favicon.ico" alt="Tavily Logo" /> **[Tavily](https://github.com/tavily-ai/tavily-mcp)** - Search engine for AI agents (search + extract) powered by [Tavily](https://tavily.com/)
- <img height="12" width="12" src="https://raw.githubusercontent.com/hashicorp/terraform-mcp-server/main/public/images/Terraform-LogoMark_onDark.svg" alt="Terraform Logo" /> **[Terraform](https://github.com/hashicorp/terraform-mcp-server)** - Seamlessly integrate with Terraform ecosystem, enabling advanced automation and interaction capabilities for Infrastructure as Code (IaC) development powered by [Terraform](https://www.hashicorp.com/en/products/terraform)
- <img height="12" width="12" src="https://thirdweb.com/favicon.ico" alt="Thirdweb Logo" /> **[Thirdweb](https://github.com/thirdweb-dev/ai/tree/main/python/thirdweb-mcp)** - Read/write to over 2k blockchains, enabling data querying, contract analysis/deployment, and transaction execution, powered by [Thirdweb](https://thirdweb.com/)
- <img height="12" width="12" src="https://tianji.msgbyte.com/img/dark-brand.svg" alt="Tianji Logo" /> **[Tianji](https://github.com/msgbyte/tianji/tree/master/apps/mcp-server)** - Interact with Tianji platform whatever selfhosted or cloud platform, powered by [Tianji](https://tianji.msgbyte.com/).
- <img height="12" width="12" src="https://www.pingcap.com/favicon.ico" alt="TiDB Logo" /> **[TiDB](https://github.com/pingcap/pytidb)** - MCP Server to interact with TiDB database platform.
- <img height="12" width="12" src="https://www.tinybird.co/favicon.ico" alt="Tinybird Logo" /> **[Tinybird](https://github.com/tinybirdco/mcp-tinybird)** - Interact with Tinybird serverless ClickHouse platform
- <img height="12" width="12" src="https://b2729162.smushcdn.com/2729162/wp-content/uploads/2023/10/cropped-Favicon-1-192x192.png?lossy=1&strip=1&webp=1" alt="Tldv Logo" /> **[Tldv](https://gitlab.com/tldv/tldv-mcp-server)** - Connect your AI agents to Google-Meet, Zoom & Microsoft Teams through [tl;dv](https://tldv.io)
- <img height="12" width="12" src="https://images.thetradeagent.ai/trade_agent/logo.svg" alt="Trade Agent Logo" /> **[Trade Agent](https://github.com/Trade-Agent/trade-agent-mcp)** - Execute stock and crypto trades on your brokerage via [Trade Agent](https://thetradeagent.ai)
- <img height="12" width="12" src="https://www.twilio.com/content/dam/twilio-com/core-assets/social/favicon-16x16.png" alt="Twilio Logo" /> **[Twilio](https://github.com/twilio-labs/mcp)** - Interact with [Twilio](https://www.twilio.com/en-us) APIs to send SMS messages, manage phone numbers, configure your account, and more.
- <img height="12" width="12" src="https://unifai.network/favicon.ico" alt="UnifAI Logo" /> **[UnifAI](https://github.com/unifai-network/unifai-mcp-server)** - Dynamically search and call tools using [UnifAI Network](https://unifai.network)
- <img height="12" width="12" src="https://framerusercontent.com/images/plcQevjrOYnyriuGw90NfQBPoQ.jpg" alt="Unstructured Logo" /> **[Unstructured](https://github.com/Unstructured-IO/UNS-MCP)** - Set up and interact with your unstructured data processing workflows in [Unstructured Platform](https://unstructured.io)
- <img height="12" width="12" src="https://upstash.com/icons/favicon-32x32.png" alt="Upstash Logo" /> **[Upstash](https://github.com/upstash/mcp-server)** - Manage Redis databases and run Redis commands on [Upstash](https://upstash.com/) with natural language.
- <img src="https://www.vantage.sh/favicon.ico" alt="Vantage" width="12" height="12"> **[Vantage](https://github.com/vantage-sh/vantage-mcp-server)** - Interact with your organization's cloud cost spend.
- <img height="12" width="12" src="https://mcp.variflight.com/favicon.ico" alt="VariFlight Logo" /> **[VariFlight](https://github.com/variflight/variflight-mcp)** - VariFlight's official MCP server provides tools to query flight information, weather data, comfort metrics, the lowest available fares, and other civil aviation-related data.
- <img height="12" width="12" src="https://docs.octagonagents.com/logo.svg" alt="Octagon Logo" /> **[VCAgents](https://github.com/OctagonAI/octagon-vc-agents)** - Interact with investor agents—think Wilson or Thiel—continuously updated with market intel.
- **[Vectorize](https://github.com/vectorize-io/vectorize-mcp-server/)** - [Vectorize](https://vectorize.io) MCP server for advanced retrieval, Private Deep Research, Anything-to-Markdown file extraction and text chunking.
- <img height="12" width="12" src="https://static.verbwire.com/favicon-16x16.png" alt="Verbwire Logo" /> **[Verbwire](https://github.com/verbwire/verbwire-mcp-server)** - Deploy smart contracts, mint NFTs, manage IPFS storage, and more through the Verbwire API
- <img height="12" width="12" src="https://verodat.io/assets/favicon-16x16.png" alt="Verodat Logo" /> **[Verodat](https://github.com/Verodat/verodat-mcp-server)** - Interact with Verodat AI Ready Data platform
- <img height="12" width="12" src="https://www.veyrax.com/favicon.ico" alt="VeyraX Logo" /> **[VeyraX](https://github.com/VeyraX/veyrax-mcp)** - Single tool to control all 100+ API integrations, and UI components
- <img height="12" width="12" src="https://avatars.githubusercontent.com/u/174736222?s=200&v=4" alt="VictoriaMetrics Logo" /> **[VictoriaMetrics](https://github.com/VictoriaMetrics-Community/mcp-victoriametrics)** - Comprehensive integration with [VictoriaMetrics APIs](https://docs.victoriametrics.com/victoriametrics/url-examples/) and [documentation](https://docs.victoriametrics.com/) for monitoring, observability, and debugging tasks related to your VictoriaMetrics instances.
- <img height="12" width="12" src="https://wavespeed.ai/logo.webp" alt="WaveSpeed Logo" /> **[WaveSpeed](https://github.com/WaveSpeedAI/mcp-server)** - WaveSpeed MCP server providing AI agents with image and video generation capabilities.
- <img height="12" width="12" src="https://waystation.ai/images/logo.svg" alt="WayStation Logo" /> **[WayStation](https://github.com/waystation-ai/mcp)** - Universal MCP server to connect to popular productivity tools such as Notion, Monday, AirTable, and many more
- <img height="12" width="12" src="https://www.webflow.com/favicon.ico" alt="Webflow Logo"> **[Webflow](https://github.com/webflow/mcp-server)** - Interact with Webflow sites, pages, and collections
- <img height="12" width="12" src="https://www.xero.com/favicon.ico" alt="Xero Logo" /> **[Xero](https://github.com/XeroAPI/xero-mcp-server)** - Interact with the accounting data in your business using our official MCP server
- <img height="12" width="12" src="https://storage.yandexcloud.net/ydb-www-prod-site-assets/favicon-202305/favicon.ico" alt="YDB Logo" /> **[YDB](https://github.com/ydb-platform/ydb-mcp)** - Query [YDB](https://ydb.tech/) databases
- <img height="12" width="12" src="https://www.yugabyte.com/favicon-16x16.png" alt="YugabyteDB Logo" /> **[YugabyteDB](https://github.com/yugabyte/yugabytedb-mcp-server)** -  MCP Server to interact with your [YugabyteDB](https://www.yugabyte.com/) database
- <img height="12" width="12" src="https://avatars.githubusercontent.com/u/14069894" alt="Yunxin Logo" /> **[Yunxin](https://github.com/netease-im/yunxin-mcp-server)** - An MCP server that connects to Yunxin's IM/RTC/DATA Open-API
- <img height="12" width="12" src="https://cdn.zapier.com/zapier/images/favicon.ico" alt="Zapier Logo" /> **[Zapier](https://zapier.com/mcp)** - Connect your AI Agents to 8,000 apps instantly.
- **[ZenML](https://github.com/zenml-io/mcp-zenml)** - Interact with your MLOps and LLMOps pipelines through your [ZenML](https://www.zenml.io) MCP server
- <img height="12" width="12" src="https://zizai.work/images/logo.jpg" alt="ZIZAI Logo" /> **[ZIZAI Recruitment](https://github.com/zaiwork/mcp)** - Interact with the next-generation intelligent recruitment platform for employees and employers, powered by [ZIZAI Recruitment](https://zizai.work).

### 🌎 Community Servers

A growing set of community-developed and maintained servers demonstrates various applications of MCP across different domains.

> **Note:** Community servers are **untested** and should be used at **your own risk**. They are not affiliated with or endorsed by Anthropic.
- **[1Panel](https://github.com/1Panel-dev/mcp-1panel)** - MCP server implementation that provides 1Panel interaction.
- **[A2A](https://github.com/GongRzhe/A2A-MCP-Server)** - An MCP server that bridges the Model Context Protocol (MCP) with the Agent-to-Agent (A2A) protocol, enabling MCP-compatible AI assistants (like Claude) to seamlessly interact with A2A agents.
- **[Ableton Live](https://github.com/Simon-Kansara/ableton-live-mcp-server)** - an MCP server to control Ableton Live.
- **[Ableton Live](https://github.com/ahujasid/ableton-mcp)** (by ahujasid) - Ableton integration allowing prompt enabled music creation.
- **[Actor Critic Thinking](https://github.com/aquarius-wing/actor-critic-thinking-mcp)** - Actor-critic thinking for performance evaluation
- **[AgentBay](https://github.com/Michael98671/agentbay)** - An MCP server for providing serverless cloud infrastructure for AI agents.
- **[AI Agent Marketplace Index](https://github.com/AI-Agent-Hub/ai-agent-marketplace-index-mcp)** - MCP server to search more than 5000+ AI agents and tools of various categories from [AI Agent Marketplace Index](http://www.deepnlp.org/store/ai-agent) and monitor traffic of AI Agents.
- **[ai-Bible](https://github.com/AdbC99/ai-bible)** - Search the bible reliably and repeatably [ai-Bible Labs](https://ai-bible.com)
- **[Airbnb](https://github.com/openbnb-org/mcp-server-airbnb)** - Provides tools to search Airbnb and get listing details.
- **[Airflow](https://github.com/yangkyeongmo/mcp-server-apache-airflow)** - A MCP Server that connects to [Apache Airflow](https://airflow.apache.org/) using official python client.
- **[Airtable](https://github.com/domdomegg/airtable-mcp-server)** - Read and write access to [Airtable](https://airtable.com/) databases, with schema inspection.
- **[Airtable](https://github.com/felores/airtable-mcp)** - Airtable Model Context Protocol Server.
- **[Algorand](https://github.com/GoPlausible/algorand-mcp)** - A comprehensive MCP server for tooling interactions (40+) and resource accessibility (60+) plus many useful prompts for interacting with the Algorand blockchain.
- **[Amadeus](https://github.com/donghyun-chae/mcp-amadeus)** (by donghyun-chae) - An MCP server to access, explore, and interact with Amadeus Flight Offers Search API for retrieving detailed flight options, including airline, times, duration, and pricing data.
- **[Amazon Ads](https://github.com/MarketplaceAdPros/amazon-ads-mcp-server)** - MCP Server that provides interaction capabilities with Amazon Advertising through [MarketplaceAdPros](https://marketplaceadpros.com)/
- **[Anki](https://github.com/scorzeth/anki-mcp-server)** - An MCP server for interacting with your [Anki](https://apps.ankiweb.net) decks and cards.
- **[AntV Chart](https://github.com/antvis/mcp-server-chart)** - A Model Context Protocol server for generating 15+ visual charts using [AntV](https://github.com/antvis).
- **[Any Chat Completions](https://github.com/pyroprompts/any-chat-completions-mcp)** - Interact with any OpenAI SDK Compatible Chat Completions API like OpenAI, Perplexity, Groq, xAI and many more.
- **[Apache Gravitino(incubating)](https://github.com/datastrato/mcp-server-gravitino)** - Allow LLMs to explore metadata of structured data and unstructured data with Gravitino, and perform data governance tasks including tagging/classification.
- **[APIWeaver](https://github.com/GongRzhe/APIWeaver)** - An MCP server that dynamically creates MCP  servers from web API configurations. This allows you to easily integrate any REST API, GraphQL endpoint, or web service into an MCP-compatible tool that can be used by AI assistants like Claude.
- **[Apple Books](https://github.com/vgnshiyer/apple-books-mcp)** - Interact with your library on Apple Books, manage your book collection, summarize highlights, notes, and much more.
- **[Apple Calendar](https://github.com/Omar-v2/mcp-ical)** - An MCP server that allows you to interact with your MacOS Calendar through natural language, including features such as event creation, modification, schedule listing, finding free time slots etc.
- **[Apple Script](https://github.com/peakmojo/applescript-mcp)** - MCP server that lets LLM run AppleScript code to to fully control anything on Mac, no setup needed.
- **[APT MCP](https://github.com/GdMacmillan/apt-mcp-server)** - MCP server which runs debian package manager (apt) commands for you using ai agents.
- **[Aranet4](https://github.com/diegobit/aranet4-mcp-server)** - MCP Server to manage your Aranet4 CO2 sensor. Fetch data and store in a local SQLite. Ask questions about historical data.
- **[ArangoDB](https://github.com/ravenwits/mcp-server-arangodb)** - MCP Server that provides database interaction capabilities through [ArangoDB](https://arangodb.com/).
- **[Arduino](https://github.com/vishalmysore/choturobo)** - MCP Server that enables AI-powered robotics using Claude AI and Arduino (ESP32) for real-world automation and interaction with robots.
- **[arXiv API](https://github.com/prashalruchiranga/arxiv-mcp-server)** - An MCP server that enables interacting with the arXiv API using natural language.
- **[arxiv-latex-mcp](https://github.com/takashiishida/arxiv-latex-mcp)** - MCP server that fetches and processes arXiv LaTeX sources for precise interpretation of mathematical expressions in papers.
- **[Atlassian](https://github.com/sooperset/mcp-atlassian)** - Interact with Atlassian Cloud products (Confluence and Jira) including searching/reading Confluence spaces/pages, accessing Jira issues, and project metadata.
- **[Atlassian Server (by phuc-nt)](https://github.com/phuc-nt/mcp-atlassian-server)** - An MCP server that connects AI agents (Cline, Claude Desktop, Cursor, etc.) to Atlassian Jira & Confluence, enabling data queries and actions through the Model Context Protocol.
- **[Attestable MCP](https://github.com/co-browser/attestable-mcp-server)** - An MCP server running inside a trusted execution environment (TEE) via Gramine, showcasing remote attestation using [RA-TLS](https://gramine.readthedocs.io/en/stable/attestation.html). This allows an MCP client to verify the server before conencting.
- **[Audius](https://github.com/glassBead-tc/audius-mcp-atris)** - Audius + AI = Atris. Interact with fans, stream music, tip your favorite artists, and more on Audius: all through Claude.
- **[AWS](https://github.com/rishikavikondala/mcp-server-aws)** - Perform operations on your AWS resources using an LLM.
- **[AWS Athena](https://github.com/lishenxydlgzs/aws-athena-mcp)** - A MCP server for AWS Athena to run SQL queries on Glue Catalog.
- **[AWS Cognito](https://github.com/gitCarrot/mcp-server-aws-cognito)** - A MCP server that connects to AWS Cognito for authentication and user management.
- **[AWS Cost Explorer](https://github.com/aarora79/aws-cost-explorer-mcp-server)** - Optimize your AWS spend (including Amazon Bedrock spend) with this MCP server by examining spend across regions, services, instance types and foundation models ([demo video](https://www.youtube.com/watch?v=WuVOmYLRFmI&feature=youtu.be)).
- **[AWS Resources Operations](https://github.com/baryhuang/mcp-server-aws-resources-python)** - Run generated python code to securely query or modify any AWS resources supported by boto3.
- **[AWS S3](https://github.com/aws-samples/sample-mcp-server-s3)** - A sample MCP server for AWS S3 that flexibly fetches objects from S3 such as PDF documents.
- **[Azure ADX](https://github.com/pab1it0/adx-mcp-server)** - Query and analyze Azure Data Explorer databases.
- **[Azure DevOps](https://github.com/Vortiago/mcp-azure-devops)** - An MCP server that provides a bridge to Azure DevOps services, enabling AI assistants to query and manage work items.
- **[Azure MCP Hub](https://github.com/Azure-Samples/mcp)** - A curated list of all MCP servers and related resources for Azure developers by **[Arun Sekhar](https://github.com/achandmsft)**
- **[Azure OpenAI DALL-E 3 MCP Server](https://github.com/jacwu/mcp-server-aoai-dalle3)** - A MCP server for Azure OpenAI DALL-E 3 service to generate image from text.
- **[Azure Wiki Search](https://github.com/coder-linping/azure-wiki-search-server)** - An MCP that enables AI to query the wiki hosted on Azure Devops Wiki.
- **[Baidu AI Search](https://github.com/baidubce/app-builder/tree/master/python/mcp_server/ai_search)** - Web search with Baidu Cloud's AI Search
- **[BambooHR MCP](https://github.com/encoreshao/bamboohr-mcp)** - An MCP server that interfaces with the BambooHR APIs, providing access to employee data, time tracking, and HR management features.
- **[Base Free USDC Transfer](https://github.com/magnetai/mcp-free-usdc-transfer)** - Send USDC on [Base](https://base.org) for free using Claude AI! Built with [Coinbase CDP](https://docs.cdp.coinbase.com/mpc-wallet/docs/welcome).
- **[Basic Memory](https://github.com/basicmachines-co/basic-memory)** - Local-first knowledge management system that builds a semantic graph from Markdown files, enabling persistent memory across conversations with LLMs.
- **[BigQuery](https://github.com/LucasHild/mcp-server-bigquery)** (by LucasHild) - This server enables LLMs to inspect database schemas and execute queries on BigQuery.
- **[BigQuery](https://github.com/ergut/mcp-bigquery-server)** (by ergut) - Server implementation for Google BigQuery integration that enables direct BigQuery database access and querying capabilities
- **[Bilibili](https://github.com/wangshunnn/bilibili-mcp-server)** - This MCP server provides tools to fetch Bilibili user profiles, video metadata, search videos, and more.
- **[Bing Web Search API](https://github.com/leehanchung/bing-search-mcp)** (by hanchunglee) - Server implementation for Microsoft Bing Web Search API.
- **[Bitable MCP](https://github.com/lloydzhou/bitable-mcp)** (by lloydzhou) - MCP server provides access to Lark Bitable through the Model Context Protocol. It allows users to interact with Bitable tables using predefined tools.
- **[Blender](https://github.com/ahujasid/blender-mcp)** (by ahujasid) - Blender integration allowing prompt enabled 3D scene creation, modeling and manipulation.
- **[BNBChain MCP](https://github.com/bnb-chain/bnbchain-mcp)** - An MCP server for interacting with BSC, opBNB, and the Greenfield blockchain.
- **[BreakoutRoom](https://github.com/agree-able/room-mcp)** - Agents accomplishing goals together in p2p rooms 
- **[browser-use](https://github.com/co-browser/browser-use-mcp-server)** (by co-browser) - browser-use MCP server with dockerized playwright + chromium + vnc. supports stdio & resumable http.
- **[BrowserLoop](https://github.com/mattiasw/browserloop)** - An MCP server for taking screenshots of web pages using Playwright. Supports high-quality capture with configurable formats, viewport sizes, cookie-based authentication, and both full page and element-specific screenshots.
- **[Bsc-mcp](https://github.com/TermiX-official/bsc-mcp)** The first MCP server that serves as the bridge between AI and BNB Chain, enabling AI agents to execute complex on-chain operations through seamless integration with the BNB Chain, including transfer, swap, launch, security check on any token and even more.
- **[BVG MCP Server - (Unofficial) ](https://github.com/svkaizoku/mcp-bvg)** - Unofficial MCP server for Berliner Verkehrsbetriebe Api. 
- **[Calculator](https://github.com/githejie/mcp-server-calculator)** - This server enables LLMs to use calculator for precise numerical calculations.
- **[CalDAV MCP](https://github.com/dominik1001/caldav-mcp)** - A CalDAV MCP server to expose calendar operations as tools for AI assistants.
- **[Calendly](https://github.com/universal-mcp/calendly)** - Calendly MCP server from **[agentr](https://agentr.dev/)** that provides support for managing events and scheduling via Calendly.
- **[CCTV VMS MCP](https://github.com/jyjune/mcp_vms)** - A Model Context Protocol (MCP) server designed to connect to a CCTV recording program (VMS) to retrieve recorded and live video streams. It also provides tools to control the VMS software, such as showing live or playback dialogs for specific channels at specified times.
- **[CFBD API](https://github.com/lenwood/cfbd-mcp-server)** - An MCP server for the [College Football Data API](https://collegefootballdata.com/).
- **[ChatMCP](https://github.com/AI-QL/chat-mcp)** – An Open Source Cross-platform GUI Desktop application compatible with Linux, macOS, and Windows, enabling seamless interaction with MCP servers across dynamically selectable LLMs, by **[AIQL](https://github.com/AI-QL)**
- **[ChatSum](https://github.com/mcpso/mcp-server-chatsum)** - Query and Summarize chat messages with LLM. by [mcpso](https://mcp.so)
- **[Chess.com](https://github.com/pab1it0/chess-mcp)** - Access Chess.com player data, game records, and other public information through standardized MCP interfaces, allowing AI assistants to search and analyze chess information.
- **[ChessPal Chess Engine (stockfish)](https://github.com/wilson-urdaneta/chesspal-mcp-engine)** - A Stockfish-powered chess engine exposed as an MCP server. Calculates best moves and supports both HTTP/SSE and stdio transports.
- **[Chroma](https://github.com/privetin/chroma)** - Vector database server for semantic document search and metadata filtering, built on Chroma
- **[Claude Thread Continuity](https://github.com/peless/claude-thread-continuity)** - Persistent memory system enabling Claude Desktop conversations to resume with full context across sessions. Maintains conversation history, project states, and user preferences for seamless multi-session workflows.
- **[ClaudePost](https://github.com/ZilongXue/claude-post)** - ClaudePost enables seamless email management for Gmail, offering secure features like email search, reading, and sending.
- **[ClickUp](https://github.com/TaazKareem/clickup-mcp-server)** - MCP server for ClickUp task management, supporting task creation, updates, bulk operations, and markdown descriptions.
- **[Cloudinary](https://github.com/felores/cloudinary-mcp-server)** - Cloudinary Model Context Protocol Server to upload media to Cloudinary and get back the media link and details.
- **[Coda](https://github.com/universal-mcp/coda)** - Coda.io MCP server from **[agentr](https://agentr.dev/)** that provides support for reading and writing data to Coda docs and tables.
- **[code-assistant](https://github.com/stippi/code-assistant)** - A coding assistant MCP server that allows to explore a code-base and make changes to code. Should be used with trusted repos only (insufficient protection against prompt injections).
- **[code-executor](https://github.com/bazinga012/mcp_code_executor)** - An MCP server that allows LLMs to execute Python code within a specified Conda environment.
- **[code-sandbox-mcp](https://github.com/Automata-Labs-team/code-sandbox-mcp)** - An MCP server to create secure code sandbox environment for executing code within Docker containers.
- **[cognee-mcp](https://github.com/topoteretes/cognee/tree/main/cognee-mcp)** - GraphRAG memory server with customizable ingestion, data processing and search
- **[coin_api_mcp](https://github.com/longmans/coin_api_mcp)** - Provides access to [coinmarketcap](https://coinmarketcap.com/) cryptocurrency data.
- **[CoinMarketCap](https://github.com/shinzo-labs/coinmarketcap-mcp)** - Implements the complete [CoinMarketCap](https://coinmarketcap.com/) API for accessing cryptocurrency market data, exchange information, and other blockchain-related metrics.
- **[commands](https://github.com/g0t4/mcp-server-commands)** - Run commands and scripts. Just like in a terminal.
- **[Computer-Use - Remote MacOS Use](https://github.com/baryhuang/mcp-remote-macos-use)** - Open-source out-of-the-box alternative to OpenAI Operator, providing a full desktop experience and optimized for using remote macOS machines as autonomous AI agents.
- **[Congress.gov API](https://github.com/AshwinSundar/congress_gov_mcp)** - An MCP server to interact with real-time data from the Congress.gov API, which is the official API for the United States Congress.
- **[consul-mcp](https://github.com/kocierik/consul-mcp-server)** - A consul MCP server for service management, health check and Key-Value Store
- **[consult7](https://github.com/szeider/consult7)** - Analyze large codebases and document collections using high-context models via OpenRouter, OpenAI, or Google AI -- very useful, e.g., with Claude Code
- **[Contentful-mcp](https://github.com/ivo-toby/contentful-mcp)** - Read, update, delete, publish content in your [Contentful](https://contentful.com) space(s) from this MCP Server.
- **[context-portal](https://github.com/GreatScottyMac/context-portal)** - Context Portal (ConPort) is a memory bank database system that effectively builds a project-specific knowledge graph, capturing entities like decisions, progress, and architecture, along with their relationships. This serves as a powerful backend for Retrieval Augmented Generation (RAG), enabling AI assistants to access precise, up-to-date project information.
- **[CreateveAI Nexus](https://github.com/spgoodman/createveai-nexus-server)** - Open-Source Bridge Between AI Agents and Enterprise Systems, with simple custom API plug-in capabilities (including close compatibility with ComfyUI nodes), support for Copilot Studio's MCP agent integations, and support for Azure deployment in secure environments with secrets stored in Azure Key Vault, as well as straightforward on-premises deployment.
- **[Creatify](https://github.com/TSavo/creatify-mcp)** - MCP Server that exposes Creatify AI API capabilities for AI video generation, including avatar videos, URL-to-video conversion, text-to-speech, and AI-powered editing tools.
- **[Cronlytic](https://github.com/Cronlytic/cronlytic-mcp-server)** - Create CRUD operations for serverless cron jobs through [Cronlytic](https://cronlytic.com) MCP Server
- **[crypto-feargreed-mcp](https://github.com/kukapay/crypto-feargreed-mcp)**  -  Providing real-time and historical Crypto Fear & Greed Index data.
- **[crypto-indicators-mcp](https://github.com/kukapay/crypto-indicators-mcp)**  -  An MCP server providing a range of cryptocurrency technical analysis indicators and strategies.
- **[crypto-sentiment-mcp](https://github.com/kukapay/crypto-sentiment-mcp)**  -  An MCP server that delivers cryptocurrency sentiment analysis to AI agents.
- **[cryptopanic-mcp-server](https://github.com/kukapay/cryptopanic-mcp-server)** - Providing latest cryptocurrency news to AI agents, powered by CryptoPanic.
- **[Cursor MCP Installer](https://github.com/matthewdcage/cursor-mcp-installer)** - A tool to easily install and configure other MCP servers within Cursor IDE, with support for npm packages, local directories, and Git repositories.
- **[Dappier](https://github.com/DappierAI/dappier-mcp)** - Connect LLMs to real-time, rights-cleared, proprietary data from trusted sources. Access specialized models for Real-Time Web Search, News, Sports, Financial Data, Crypto, and premium publisher content. Explore data models at [marketplace.dappier.com](https://marketplace.dappier.com/marketplace).
- **[Data Exploration](https://github.com/reading-plus-ai/mcp-server-data-exploration)** - MCP server for autonomous data exploration on .csv-based datasets, providing intelligent insights with minimal effort. NOTE: Will execute arbitrary Python code on your machine, please use with caution!
- **[Databricks](https://github.com/JordiNeil/mcp-databricks-server)** - Allows LLMs to run SQL queries, list and get details of jobs executions in a Databricks account.
- **[Databricks Genie](https://github.com/yashshingvi/databricks-genie-MCP)** - A server that connects to the Databricks Genie, allowing LLMs to ask natural language questions, run SQL queries, and interact with Databricks conversational agents.
- **[Databricks Smart SQL](https://github.com/RafaelCartenet/mcp-databricks-server)** - Leveraging Databricks Unity Catalog metadata, perform smart efficient SQL queries to solve Ad-hoc queries and explore data.
- **[Datadog](https://github.com/GeLi2001/datadog-mcp-server)** - Datadog MCP Server for application tracing, monitoring, dashboard, incidents queries built on official datadog api.
- **[Dataset Viewer](https://github.com/privetin/dataset-viewer)** - Browse and analyze Hugging Face datasets with features like search, filtering, statistics, and data export
- **[DaVinci Resolve](https://github.com/samuelgursky/davinci-resolve-mcp)** - MCP server integration for DaVinci Resolve providing powerful tools for video editing, color grading, media management, and project control.
- **[DBHub](https://github.com/bytebase/dbhub/)** - Universal database MCP server connecting to MySQL, PostgreSQL, SQLite, DuckDB and etc.
- **[Deebo](https://github.com/snagasuri/deebo-prototype)** – Agentic debugging MCP server that helps AI coding agents delegate and fix hard bugs through isolated multi-agent hypothesis testing.
- **[Deep Research](https://github.com/reading-plus-ai/mcp-server-deep-research)** - Lightweight MCP server offering Grok/OpenAI/Gemini/Perplexity-style automated deep research exploration and structured reporting.
- **[DeepSeek MCP Server](https://github.com/DMontgomery40/deepseek-mcp-server)** - Model Context Protocol server integrating DeepSeek's advanced language models, in addition to [other useful API endpoints](https://github.com/DMontgomery40/deepseek-mcp-server?tab=readme-ov-file#features)
- **[deepseek-thinker-mcp](https://github.com/ruixingshi/deepseek-thinker-mcp)** - A MCP (Model Context Protocol) provider Deepseek reasoning content to MCP-enabled AI Clients, like Claude Desktop. Supports access to Deepseek's thought processes from the Deepseek API service or from a local Ollama server.
- **[Deepseek_R1](https://github.com/66julienmartin/MCP-server-Deepseek_R1)** - A Model Context Protocol (MCP) server implementation connecting Claude Desktop with DeepSeek's language models (R1/V3)
- **[Descope](https://github.com/descope-sample-apps/descope-mcp-server)** - An MCP server to integrate with [Descope](https://descope.com) to search audit logs, manage users, and more.
- **[DesktopCommander](https://github.com/wonderwhy-er/DesktopCommanderMCP)** - Let AI edit and manage files on your computer, run terminal commands, and connect to remote servers via SSH - all powered by one of the most popular local MCP servers.
- **[DevDb](https://github.com/damms005/devdb-vscode?tab=readme-ov-file#mcp-configuration)** - An MCP server that runs right inside the IDE, for connecting to MySQL, Postgres, SQLite, and MSSQL databases.
- **[Dicom](https://github.com/ChristianHinge/dicom-mcp)** - An MCP server to query and retrieve medical images and for parsing and reading dicom-encapsulated documents (pdf etc.). 
- **[Dify](https://github.com/YanxingLiu/dify-mcp-server)** - A simple implementation of an MCP server for dify workflows.
- **[DigitalOcean](https://github.com/universal-mcp/digitalocean)** - DigitalOcean MCP server from **[agentr](https://agentr.dev/)** that provides support for managing cloud resources like Droplets, apps, and databases.
- **[Discogs](https://github.com/cswkim/discogs-mcp-server)** - A MCP server that connects to the Discogs API for interacting with your music collection.
- **[Discord](https://github.com/v-3/discordmcp)** - A MCP server to connect to Discord guilds through a bot and read and write messages in channels
- **[Discord](https://github.com/SaseQ/discord-mcp)** - A MCP server, which connects to Discord through a bot, and provides comprehensive integration with Discord.
- **[Discord](https://github.com/Klavis-AI/klavis/tree/main/mcp_servers/discord)** - For Discord API integration by Klavis AI
- **[Discourse](https://github.com/AshDevFr/discourse-mcp-server)** - A MCP server to search Discourse posts on a Discourse forum.
- **[Docker](https://github.com/ckreiling/mcp-server-docker)** - Integrate with Docker to manage containers, images, volumes, and networks.
- **[Docs](https://github.com/da1z/docsmcp)** - Enable documentation access for the AI agent, supporting llms.txt and other remote or local files.
- **[Dodo Payments](https://github.com/dodopayments/dodopayments-node/tree/main/packages/mcp-server)** - Enables AI agents to securely perform payment operations via a lightweight, serverless-compatible interface to the [Dodo Payments](https://dodopayments.com) API.
- **[DPLP](https://github.com/szeider/mcp-dblp)**  - Searches the [DBLP](https://dblp.org) computer science bibliography database.
- **[Drupal](https://github.com/Omedia/mcp-server-drupal)** - Server for interacting with [Drupal](https://www.drupal.org/project/mcp) using STDIO transport layer.
- **[dune-analytics-mcp](https://github.com/kukapay/dune-analytics-mcp)** -  A mcp server that bridges Dune Analytics data to AI agents.
- **[DynamoDB-Toolbox](https://www.dynamodbtoolbox.com/docs/databases/actions/mcp-toolkit)** - Leverages your Schemas and Access Patterns to interact with your [DynamoDB](https://aws.amazon.com/dynamodb) Database using natural language.
- **[eBook-mcp](https://github.com/onebirdrocks/ebook-mcp)** - A lightweight MCP server that allows LLMs to read and interact with your personal PDF and EPUB ebooks. Ideal for building AI reading assistants or chat-based ebook interfaces.
- **[EdgeOne Pages MCP](https://github.com/TencentEdgeOne/edgeone-pages-mcp)** - An MCP service for deploying HTML content to EdgeOne Pages and obtaining a publicly accessible URL.
- **[Edwin](https://github.com/edwin-finance/edwin/tree/main/examples/mcp-server)** - MCP server for edwin SDK - enabling AI agents to interact with DeFi protocols across EVM, Solana and other blockchains.
- **[eechat](https://github.com/Lucassssss/eechat)** - An open-source, cross-platform desktop application that seamlessly connects with MCP servers, across Linux, macOS, and Windows.
- **[Elasticsearch](https://github.com/cr7258/elasticsearch-mcp-server)** - MCP server implementation that provides Elasticsearch interaction.
- **[ElevenLabs](https://github.com/mamertofabian/elevenlabs-mcp-server)** - A server that integrates with ElevenLabs text-to-speech API capable of generating full voiceovers with multiple voices.
- **[Email](https://github.com/Shy2593666979/mcp-server-email)** - This server enables users to send emails through various email providers, including Gmail, Outlook, Yahoo, Sina, Sohu, 126, 163, and QQ Mail. It also supports attaching files from specified directories, making it easy to upload attachments along with the email content.
- **[Email SMTP](https://github.com/egyptianego17/email-mcp-server)** - A simple MCP server that lets your AI agent send emails and attach files through SMTP.
- **[Enhance Prompt](https://github.com/FelixFoster/mcp-enhance-prompt)** - An MCP service for enhance you prompt.
- **[Ergo Blockchain MCP](https://github.com/marctheshark3/ergo-mcp)** -An MCP server to integrate Ergo Blockchain Node and Explorer APIs for checking address balances, analyzing transactions, viewing transaction history, performing forensic analysis of addresses, searching for tokens, and monitoring network status.
- **[ESP MCP Server](https://github.com/horw/esp-mcp)** - An MCP server that integrates ESP IDF commands like building and flashing code for ESP Microcontrollers using an LLM.
- **[Eunomia](https://github.com/whataboutyou-ai/eunomia-MCP-server)** - Extension of the Eunomia framework that connects Eunomia instruments with MCP servers
- **[Everything Search](https://github.com/mamertofabian/mcp-everything-search)** - Fast file searching capabilities across Windows (using [Everything SDK](https://www.voidtools.com/support/everything/sdk/)), macOS (using mdfind command), and Linux (using locate/plocate command).
- **[EVM MCP Server](https://github.com/mcpdotdirect/evm-mcp-server)** - Comprehensive blockchain services for 30+ EVM networks, supporting native tokens, ERC20, NFTs, smart contracts, transactions, and ENS resolution.
- **[Excel](https://github.com/haris-musa/excel-mcp-server)** - Excel manipulation including data reading/writing, worksheet management, formatting, charts, and pivot table.
- **[F1](https://github.com/AbhiJ2706/f1-mcp/tree/main)** - Access to Formula 1 data including race results, driver information, lap times, telemetry, and circuit details.
- **[Fabric MCP](https://github.com/aci-labs/ms-fabric-mcp)** - Microsoft Fabric MCP server to accelerate working in your Fabric Tenant with the help of your favorite LLM models.
- **[fabric-mcp-server](https://github.com/adapoet/fabric-mcp-server)** - The fabric-mcp-server is an MCP server that integrates [Fabric](https://github.com/danielmiessler/fabric) patterns with [Cline](https://cline.bot/), exposing them as tools for AI-driven task execution and enhancing Cline's capabilities.
- **[Facebook Ads](https://github.com/gomarble-ai/facebook-ads-mcp-server)** - MCP server acting as an interface to the Facebook Ads, enabling programmatic access to Facebook Ads data and management features.
- **[Facebook Ads Library](https://github.com/trypeggy/facebook-ads-library-mcp)** - Get any answer from the Facebook Ads Library, conduct deep research including messaging, creative testing and comparisons in seconds.
- **[falai](https://github.com/universal-mcp/falai)** - Fal.ai mcp server from **[agentr](https://agentr.dev/)** that provides support for generating media using fast inference engine.
- **[Fantasy PL](https://github.com/rishijatia/fantasy-pl-mcp)** - Give your coding agent direct access to up-to date Fantasy Premier League data
- **[fastn.ai – Unified API MCP Server](https://github.com/fastnai/mcp-fastn)** - A remote, dynamic MCP server with a unified API that connects to 1,000+ tools, actions, and workflows, featuring built-in authentication and monitoring.
- **[FDIC BankFind MCP Server - (Unofficial)](https://github.com/clafollett/fdic-bank-find-mcp-server)** - The is a MCPserver that brings the power of FDIC BankFind APIs straight to your AI tools and workflows. Structured U.S. banking data, delivered with maximum vibes. 😎📊
- **[Federal Reserve Economic Data (FRED)](https://github.com/stefanoamorelli/fred-mcp-server)** (by Stefano Amorelli) - Community developed MCP server to interact with the Federal Reserve Economic Data.
- **[Fetch](https://github.com/zcaceres/fetch-mcp)** - A server that flexibly fetches HTML, JSON, Markdown, or plaintext.
- **[Feyod](https://github.com/jeroenvdmeer/feyod-mcp)** - A server that answers questions about football matches, and specialised in the football club Feyenoord.
- **[Fibaro HC3](https://github.com/coding-sailor/mcp-server-hc3)** - MCP server for Fibaro Home Center 3 smart home systems.
- **[Figma](https://github.com/GLips/Figma-Context-MCP)** - Give your coding agent direct access to Figma file data, helping it one-shot design implementation.
- **[Fingertip](https://github.com/fingertip-com/fingertip-mcp)** - MCP server for Fingertip.com to search and create new sites.
- **[Firebase](https://github.com/gannonh/firebase-mcp)** - Server to interact with Firebase services including Firebase Authentication, Firestore, and Firebase Storage.
- **[FireCrawl](https://github.com/vrknetha/mcp-server-firecrawl)** - Advanced web scraping with JavaScript rendering, PDF support, and smart rate limiting
- **[FitBit MCP Server](https://github.com/NitayRabi/fitbit-mcp)** - An MCP server that connects to FitBit API using a token obtained from OAuth flow.
- **[FlightRadar24](https://github.com/sunsetcoder/flightradar24-mcp-server)** - A Claude Desktop MCP server that helps you track flights in real-time using Flightradar24 data.
- **[Flyworks Avatar](https://github.com/Flyworks-AI/flyworks-mcp)** - Fast and free zeroshot lipsync MCP server.
- **[FoundationModels](https://github.com/phimage/mcp-foundation-models)** - An MCP server that integrates Apple's [FoundationModels](https://developer.apple.com/documentation/foundationmodels) for text generation.
- **[Foursquare](https://github.com/foursquare/foursquare-places-mcp)** - Enable your agent to recommend places around the world with the [Foursquare Places API](https://location.foursquare.com/products/places-api/)
- **[FrankfurterMCP](https://github.com/anirbanbasu/frankfurtermcp)** - MCP server acting as an interface to the [Frankfurter API](https://frankfurter.dev/) for currency exchange data.
- **[freqtrade-mcp](https://github.com/kukapay/freqtrade-mcp)** - An MCP server that integrates with the Freqtrade cryptocurrency trading bot.
- **[GDB](https://github.com/pansila/mcp_server_gdb)** - A GDB/MI protocol server based on the MCP protocol, providing remote application debugging capabilities with AI assistants.
- **[Ghost](https://github.com/MFYDev/ghost-mcp)** - A Model Context Protocol (MCP) server for interacting with Ghost CMS through LLM interfaces like Claude.
- **[Git](https://github.com/geropl/git-mcp-go)** - Allows LLM to interact with a local git repository, incl. optional push support.
- **[Git Mob](https://github.com/Mubashwer/git-mob-mcp-server)** - MCP server that interfaces with the [git-mob](https://github.com/Mubashwer/git-mob) CLI app for managing co-authors in git commits during pair/mob programming.
- **[Github Actions](https://github.com/ko1ynnky/github-actions-mcp-server)** - A Model Context Protocol (MCP) server for interacting with Github Actions.
- **[GitHub Enterprise MCP](https://github.com/ddukbg/github-enterprise-mcp)** - A Model Context Protocol (MCP) server for interacting with GitHub Enterprise.
- **[GitHub Repos Manager MCP Server](https://github.com/kurdin/github-repos-manager-mcp)** - Token-based GitHub automation management. No Docker, Flexible configuration, 80+ tools with direct API integration.
- **[GitMCP](https://github.com/idosal/git-mcp)** - gitmcp.io is a generic remote MCP server to connect to ANY GitHub repository or project documentation effortlessly
- **[Glean](https://github.com/longyi1207/glean-mcp-server)** - A server that uses Glean API to search and chat.
- **[Gmail](https://github.com/GongRzhe/Gmail-MCP-Server)** - A Model Context Protocol (MCP) server for Gmail integration in Claude Desktop with auto authentication support.
- **[Gmail Headless](https://github.com/baryhuang/mcp-headless-gmail)** - Remote hostable MCP server that can get and send Gmail messages without local credential or file system setup.
- **[Gnuradio](https://github.com/yoelbassin/gnuradioMCP)** - An MCP server for GNU Radio that enables LLMs to autonomously create and modify RF .grc flowcharts.
- **[Goal Story](https://github.com/hichana/goalstory-mcp)** - a Goal Tracker and Visualization Tool for personal and professional development.
- **[GOAT](https://github.com/goat-sdk/goat/tree/main/typescript/examples/by-framework/model-context-protocol)** - Run more than +200 onchain actions on any blockchain including Ethereum, Solana and Base.
- **[Godot](https://github.com/Coding-Solo/godot-mcp)** - A MCP server providing comprehensive Godot engine integration for project editing, debugging, and scene management.
- **[Golang Filesystem Server](https://github.com/mark3labs/mcp-filesystem-server)** - Secure file operations with configurable access controls built with Go!
- **[Goodnews](https://github.com/VectorInstitute/mcp-goodnews)** - A simple MCP server that delivers curated positive and uplifting news stories.
- **[Google Ads](https://github.com/gomarble-ai/google-ads-mcp-server)** - MCP server acting as an interface to the Google Ads, enabling programmatic access to Facebook Ads data and management features.
- **[Google Analytics](https://github.com/surendranb/google-analytics-mcp)** - Google Analytics MCP Server to bring data across 200+ dimensions & metrics for LLMs to analyse.
- **[Google Calendar](https://github.com/v-3/google-calendar)** - Integration with Google Calendar to check schedules, find time, and add/delete events
- **[Google Calendar](https://github.com/nspady/google-calendar-mcp)** - Google Calendar MCP Server for managing Google calendar events. Also supports searching for events by attributes like title and location.
- **[Google Custom Search](https://github.com/adenot/mcp-google-search)** - Provides Google Search results via the Google Custom Search API
- **[Google Sheets](https://github.com/xing5/mcp-google-sheets)** - Access and editing data to your Google Sheets.
- **[Google Sheets](https://github.com/rohans2/mcp-google-sheets)** - A MCP Server written in TypeScript to access and edit data in your Google Sheets.
- **[Google Tasks](https://github.com/zcaceres/gtasks-mcp)** - Google Tasks API Model Context Protocol Server.
- **[Google Vertex AI Search](https://github.com/ubie-oss/mcp-vertexai-search)** - Provides Google Vertex AI Search results by grounding a Gemini model with your own private data
- **[Google Workspace](https://github.com/taylorwilsdon/google_workspace_mcp)** - Comprehensive Google Workspace MCP with full support for Calendar, Drive, Gmail, and Docs using Streamable HTTP or SSE transport.
- **[Google-SearchConsole](https://github.com/universal-mcp/google-searchconsole)** - Google Search Console MCP server from **[agentr](https://agentr.dev/)** that provides support for programmatic access to Google Search Console data and insights.
- **[Google_Docs](https://github.com/universal-mcp/google-docs)** - Google Docs mcp server from **[agentr](https://agentr.dev/)** that provides support for users to create, edit, and collaborate on documents in real-time.
- **[Gralio SaaS Database](https://github.com/tymonTe/gralio-mcp)** - Find and compare SaaS products, including data from G2 reviews, Trustpilot, Crunchbase, Linkedin, pricing, features and more, using [Gralio MCP](https://gralio.ai/mcp) server
- **[GraphQL](https://github.com/drestrepom/mcp_graphql)** - Comprehensive GraphQL API integration that automatically exposes each GraphQL query as a separate tool.
- **[GraphQL Schema](https://github.com/hannesj/mcp-graphql-schema)** - Allow LLMs to explore large GraphQL schemas without bloating the context.
- **[Hashing MCP Server](https://github.com/kanad13/MCP-Server-for-Hashing)** - MCP Server with cryptographic hashing functions e.g. SHA256, MD5, etc.
- **[Hashnode](https://github.com/universal-mcp/hashnode)** - Hashnode MCP server from **[agentr](https://agentr.dev/)** that provides support for managing blog posts and content on Hashnode.
- **[HDW LinkedIn](https://github.com/horizondatawave/hdw-mcp-server)** - Access to profile data and management of user account with [HorizonDataWave.ai](https://horizondatawave.ai/).
- **[Helm Chart CLI](https://github.com/jeff-nasseri/helm-chart-cli-mcp)** - Helm MCP provides a bridge between AI assistants and the Helm package manager for Kubernetes. It allows AI assistants to interact with Helm through natural language requests, executing commands like installing charts, managing repositories, and more.
- **[Heurist Mesh Agent](https://github.com/heurist-network/heurist-mesh-mcp-server)** - Access specialized web3 AI agents for blockchain analysis, smart contract security, token metrics, and blockchain interactions through the [Heurist Mesh network](https://github.com/heurist-network/heurist-agent-framework/tree/main/mesh).
- **[Holaspirit](https://github.com/syucream/holaspirit-mcp-server)** - Interact with [Holaspirit](https://www.holaspirit.com/).
- **[Home Assistant](https://github.com/tevonsb/homeassistant-mcp)** - Interact with [Home Assistant](https://www.home-assistant.io/) including viewing and controlling lights, switches, sensors, and all other Home Assistant entities.
- **[Home Assistant](https://github.com/voska/hass-mcp)** - Docker-ready MCP server for Home Assistant with entity management, domain summaries, automation support, and guided conversations. Includes pre-built container images for easy installation.
- **[HubSpot](https://github.com/buryhuang/mcp-hubspot)** - HubSpot CRM integration for managing contacts and companies. Create and retrieve CRM data directly through Claude chat.
- **[HuggingFace Spaces](https://github.com/evalstate/mcp-hfspace)** - Server for using HuggingFace Spaces, supporting Open Source Image, Audio, Text Models and more. Claude Desktop mode for easy integration.
- **[Human-In-the-Loop](https://github.com/GongRzhe/Human-In-the-Loop-MCP-Server)** - A powerful MCP Server that enables AI assistants like Claude to interact with humans through intuitive GUI dialogs. This server bridges the gap between automated AI processes and human decision-making by providing real-time user input tools, choices, confirmations, and feedback mechanisms.
- **[Human-use](https://github.com/RapidataAI/human-use)** - Instant human feedback through an MCP, have your AI interact with humans around the world. Powered by [Rapidata](https://www.rapidata.ai/)
- **[Hyperledger Fabric Agent Suite](https://github.com/padmarajkore/hlf-fabric-agent)** - Modular toolkit for managing Fabric test networks and chaincode lifecycle via MCP tools.
- **[Hyperliquid](https://github.com/mektigboy/server-hyperliquid)** - An MCP server implementation that integrates the Hyperliquid SDK for exchange data.
- **[hyprmcp](https://github.com/stefanoamorelli/hyprmcp)** (by Stefano Amorelli) - Lightweight MCP server for `hyprland`.
- **[iFlytek SparkAgent Platform](https://github.com/iflytek/ifly-spark-agent-mcp)** - This is a simple example of using MCP Server to invoke the task chain of the  iFlytek SparkAgent Platform.
- **[iFlytek Workflow](https://github.com/iflytek/ifly-workflow-mcp-server)** - Connect to iFlytek Workflow via the MCP server and run your own Agent.
- **[Image Generation](https://github.com/GongRzhe/Image-Generation-MCP-Server)** - This MCP server provides image generation capabilities using the Replicate Flux model.
- **[iMCP](https://github.com/loopwork-ai/iMCP)** - A macOS app that provides an MCP server for your iMessage, Reminders, and other Apple services.
- **[InfluxDB](https://github.com/idoru/influxdb-mcp-server)** - Run queries against InfluxDB OSS API v2.
- **[Inoyu](https://github.com/sergehuber/inoyu-mcp-unomi-server)** - Interact with an Apache Unomi CDP customer data platform to retrieve and update customer profiles
- **[interactive-mcp](https://github.com/ttommyth/interactive-mcp)** - Enables interactive LLM workflows by adding local user prompts and chat capabilities directly into the MCP loop.
- **[Intercom](https://github.com/raoulbia-ai/mcp-server-for-intercom)** - An MCP-compliant server for retrieving customer support tickets from Intercom. This tool enables AI assistants like Claude Desktop and Cline to access and analyze your Intercom support tickets.
- **[iOS Simulator](https://github.com/InditexTech/mcp-server-simulator-ios-idb)** - A Model Context Protocol (MCP) server that enables LLMs to interact with iOS simulators (iPhone, iPad, etc.) through natural language commands.
- **[iTerm MCP](https://github.com/ferrislucas/iterm-mcp)** - Integration with iTerm2 terminal emulator for macOS, enabling LLMs to execute and monitor terminal commands.
- **[iTerm MCP Server](https://github.com/rishabkoul/iTerm-MCP-Server)** - A Model Context Protocol (MCP) server implementation for iTerm2 terminal integration. Able to manage multiple iTerm Sessions.
- **[Java Decompiler](https://github.com/idachev/mcp-javadc)** - Decompile Java bytecode into readable source code from .class files, package names, or JAR archives using CFR decompiler
- **[JavaFX](https://github.com/mcpso/mcp-server-javafx)** - Make drawings using a JavaFX canvas
- **[JavaFX](https://github.com/quarkiverse/quarkus-mcp-servers/tree/main/jfx)** - Make drawings using a JavaFX canvas
- **[JDBC](https://github.com/quarkiverse/quarkus-mcp-servers/tree/main/jdbc)** - Connect to any JDBC-compatible database and query, insert, update, delete, and more. Supports MySQL, PostgreSQL, Oracle, SQL Server, sqllite and [more](https://github.com/quarkiverse/quarkus-mcp-servers/tree/main/jdbc#supported-jdbc-variants).
- **[JMeter](https://github.com/QAInsights/jmeter-mcp-server)** - Run load testing using Apache JMeter via MCP-compliant tools.
- **[Job Searcher](https://github.com/0xDAEF0F/job-searchoor)** - A FastMCP server that provides tools for retrieving and filtering job listings based on time period, keywords, and remote work preferences.
- **[jobswithgpt](https://github.com/jobswithgpt/mcp)** - Job search MCP using jobswithgpt which indexes 500K+ public job listings and refreshed continously.
- **[JSON](https://github.com/GongRzhe/JSON-MCP-Server)** - JSON handling and processing server with advanced query capabilities using JSONPath syntax and support for array, string, numeric, and date operations.
- **[JSON2Video MCP](https://github.com/omergocmen/json2video-mcp-server)** - A Model Context Protocol (MCP) server implementation for programmatically generating videos using the json2video API. This server exposes powerful video generation and status-checking tools for use with LLMs, agents, or any MCP-compatible client.
- **[jupiter-mcp](https://github.com/kukapay/jupiter-mcp)** - An MCP server for executing token swaps on the Solana blockchain using Jupiter's new Ultra API.
- **[Jupyter Notebook](https://github.com/jjsantos01/jupyter-notebook-mcp)** - connects Jupyter Notebook to Claude AI, allowing Claude to directly interact with and control Jupyter Notebooks. This integration enables AI-assisted code execution, data analysis, visualization, and more.
- **[k8s-multicluster-mcp](https://github.com/razvanmacovei/k8s-multicluster-mcp)** - An MCP server for interact with multiple Kubernetes clusters simultaneously using multiple kubeconfig files.
- **[Keycloak MCP](https://github.com/ChristophEnglisch/keycloak-model-context-protocol)** - This MCP server enables natural language interaction with Keycloak for user and realm management including creating, deleting, and listing users and realms.
- **[Kibana MCP](https://github.com/TocharianOU/mcp-server-kibana.git)** (by TocharianOU) - A community-maintained MCP server implementation that allows any MCP-compatible client to access and manage Kibana instances through natural language or programmatic requests.
- **[Kibela](https://github.com/kiwamizamurai/mcp-kibela-server)** (by kiwamizamurai) - Interact with Kibela API.
- **[KiCad MCP](https://github.com/lamaalrajih/kicad-mcp)** - MCP server for KiCad on Mac, Windows, and Linux.
- **[kintone](https://github.com/macrat/mcp-server-kintone)** - Manage records and apps in [kintone](https://kintone.com) through LLM tools.
- **[Kokoro TTS](https://github.com/mberg/kokoro-tts-mcp)** - Use Kokoro text to speech to convert text to MP3s with optional autoupload to S3.
- **[Kong Konnect](https://github.com/Kong/mcp-konnect)** - A Model Context Protocol (MCP) server for interacting with Kong Konnect APIs, allowing AI assistants to query and analyze Kong Gateway configurations, traffic, and analytics.
- **[Kubernetes](https://github.com/Flux159/mcp-server-kubernetes)** - Connect to Kubernetes cluster and manage pods, deployments, and services.
- **[Kubernetes and OpenShift](https://github.com/manusa/kubernetes-mcp-server)** - A powerful Kubernetes MCP server with additional support for OpenShift. Besides providing CRUD operations for any Kubernetes resource, this server provides specialized tools to interact with your cluster.
- **[KubeSphere](https://github.com/kubesphere/ks-mcp-server)** - The KubeSphere MCP Server is a Model Context Protocol(MCP) server that provides integration with KubeSphere APIs, enabling to get resources from KubeSphere. Divided into four tools modules: Workspace Management, Cluster Management, User and Roles, Extensions Center.
- **[Langflow-DOC-QA-SERVER](https://github.com/GongRzhe/Langflow-DOC-QA-SERVER)** - A Model Context Protocol server for document Q&A powered by Langflow. It demonstrates core MCP concepts by providing a simple interface to query documents through a Langflow backend.
- **[Lark(Feishu)](https://github.com/kone-net/mcp_server_lark)** - A Model Context Protocol(MCP) server for Lark(Feishu) sheet, message, doc and etc.
- **[Lazy Toggl MCP](https://github.com/movstox/lazy-toggl-mcp)** - Simple unofficial MCP server to track time via Toggl API
- **[lean-lsp-mcp](https://github.com/oOo0oOo/lean-lsp-mcp)** - Interact with the [Lean theorem prover](https://lean-lang.org/) via the Language Server Protocol.
- **[libvirt-mcp](https://github.com/MatiasVara/libvirt-mcp)** - Allows LLM to interact with libvirt thus enabling to create, destroy or list the Virtual Machines in a system.
- **[Lightdash](https://github.com/syucream/lightdash-mcp-server)** - Interact with [Lightdash](https://www.lightdash.com/), a BI tool.
- **[LINE](https://github.com/amornpan/py-mcp-line)** (by amornpan) - Implementation for LINE Bot integration that enables Language Models to read and analyze LINE conversations through a standardized interface. Features asynchronous operation, comprehensive logging, webhook event handling, and support for various message types.
- **[Linear](https://github.com/tacticlaunch/mcp-linear)** - Interact with Linear project management system.
- **[Linear](https://github.com/jerhadf/linear-mcp-server)** - Allows LLM to interact with Linear's API for project management, including searching, creating, and updating issues.
- **[Linear (Go)](https://github.com/geropl/linear-mcp-go)** - Allows LLM to interact with Linear's API via a single static binary.
- **[Linear MCP](https://github.com/anoncam/linear-mcp)** - Full blown implementation of the Linear SDK to support comprehensive Linear management of projects, initiatives, issues, users, teams and states.
- **[LlamaCloud](https://github.com/run-llama/mcp-server-llamacloud)** (by marcusschiesser) - Integrate the data stored in a managed index on [LlamaCloud](https://cloud.llamaindex.ai/)
- **[lldb-mcp](https://github.com/stass/lldb-mcp)** - A Model Context Protocol server for LLDB that provides LLM-driven debugging.
- **[llm-context](https://github.com/cyberchitta/llm-context.py)** - Provides a repo-packing MCP tool with configurable profiles that specify file inclusion/exclusion patterns and optional prompts.
- **[Loki](https://github.com/scottlepp/loki-mcp)** - Golang based MCP Server to query logs from [Grafana Loki](https://github.com/grafana/loki).
- **[LottieFiles](https://github.com/junmer/mcp-server-lottiefiles)** - Searching and retrieving Lottie animations from [LottieFiles](https://lottiefiles.com/)
- **[lsp-mcp](https://github.com/Tritlo/lsp-mcp)** - Interact with Language Servers usint the Language Server Protocol to provide additional context information via hover, code actions and completions.
- **[Lspace](https://github.com/Lspace-io/lspace-server)** - Turn scattered ChatGPT/Claude/Cursor conversations into persistent, searchable knowledge.
- **[lucene-mcp-server](https://github.com/VivekKumarNeu/MCP-Lucene-Server)** - spring boot server using Lucene for fast document search and management.
- **[mac-messages-mcp](https://github.com/carterlasalle/mac_messages_mcp)** - An MCP server that securely interfaces with your iMessage database via the Model Context Protocol (MCP), allowing LLMs to query and analyze iMessage conversations. It includes robust phone number validation, attachment processing, contact management, group chat handling, and full support for sending and receiving messages.
- **[Maestro MCP](https://github.com/maestro-org/maestro-mcp)** - An MCP server for interacting with Bitcoin via the Maestro RPC API.
- **[MalwareBazaar_MCP](https://github.com/mytechnotalent/MalwareBazaar_MCP)** (by Kevin Thomas) - An AI-driven MCP server that autonomously interfaces with MalwareBazaar, delivering real-time threat intel and sample metadata for authorized cybersecurity research workflows.
- **[man-mcp-server](https://github.com/guyru/man-mcp-server)** - MCP to search and access man pages on the local machine.
- **[MariaDB](https://github.com/abel9851/mcp-server-mariadb)** - MariaDB database integration with configurable access controls in Python.
- **[Markdown2doc](https://github.com/Klavis-AI/klavis/tree/main/mcp_servers/pandoc)** - Convert between various file formats using Pandoc
- **[Markdownify](https://github.com/zcaceres/mcp-markdownify-server)** - MCP to convert almost anything to Markdown (PPTX, HTML, PDF, Youtube Transcripts and more)
- **[Markitdown](https://github.com/Klavis-AI/klavis/tree/main/mcp_servers/markitdown)** - Convert files to Markdown
- **[MasterGo](https://github.com/mastergo-design/mastergo-magic-mcp)** - The server designed to connect MasterGo design tools with AI models. It enables AI models to directly retrieve DSL data from MasterGo design files.
- **[Matlab-MCP-Tools](https://github.com/neuromechanist/matlab-mcp-tools)** - An MCP to write and execute MATLAB scripts, maintain workspace context between MCP calls, visualize plots, and perform section-by-section analysis of MATLAB code with full access to MATLAB's computational capabilities.
- **[Maton](https://github.com/maton-ai/agent-toolkit/tree/main/modelcontextprotocol)** - Connect to your SaaS tools like HubSpot, Salesforce, and more.
- **[MCP Compass](https://github.com/liuyoshio/mcp-compass)** - Suggest the right MCP server for your needs
- **[MCP Create](https://github.com/tesla0225/mcp-create)** - A dynamic MCP server management service that creates, runs, and manages Model Context Protocol servers on-the-fly.
- **[MCP Documentation Server](https://github.com/andrea9293/mcp-documentation-server)** - Server that provides local document management and semantic search capabilities. Upload documents, search them with AI embeddings, and integrate seamlessly with MCP clients like Claude Desktop and vs code.
- **[MCP Installer](https://github.com/anaisbetts/mcp-installer)** - This server is a server that installs other MCP servers for you.
- **[MCP Proxy Server](https://github.com/TBXark/mcp-proxy)** - An MCP proxy server that aggregates and serves multiple MCP resource servers through a single HTTP server.
- **[MCP Server Creator](https://github.com/GongRzhe/MCP-Server-Creator)** - A powerful Model Context Protocol (MCP) server that creates other MCP servers! This meta-server provides tools for dynamically generating FastMCP server configurations and Python code.
- **[MCP Server Generator](https://github.com/SerhatUzbas/mcp-server-generator)** - An MCP server that creates and manages  MCP servers! Helps both non-technical users and developers build custom JavaScript MCP servers with AI guidance, automatic dependency management, and Claude Desktop integration.
- **[MCP STDIO to Streamable HTTP Adapter](https://github.com/pyroprompts/mcp-stdio-to-streamable-http-adapter)** - Connect to Streamable HTTP MCP Servers even if the MCP Client only supports STDIO.
- **[mcp-containerd](https://github.com/jokemanfire/mcp-containerd)** - The containerd MCP implemented by Rust supports the operation of the CRI interface.
- **[MCP-Database-Server](https://github.com/executeautomation/mcp-database-server)** - Fastest way to interact with your Database such as SQL Server, SQLite and PostgreSQL
- **[mcp-grep](https://github.com/erniebrodeur/mcp-grep)** - Python-based MCP server that brings grep functionality to LLMs. Supports common grep features including pattern searching, case-insensitive matching, context lines, and recursive directory searches.
- **[mcp-k8s-go](https://github.com/strowk/mcp-k8s-go)** - Golang-based Kubernetes server for MCP to browse pods and their logs, events, namespaces and more. Built to be extensible.
- **[mcp-local-rag](https://github.com/nkapila6/mcp-local-rag)** - "primitive" RAG-like web search model context protocol (MCP) server that runs locally using Google's MediaPipe Text Embedder and DuckDuckGo Search.
- **[mcp-meme-sticky](https://github.com/nkapila6/mcp-meme-sticky)** - Make memes or stickers using MCP server for WhatsApp or Telegram.
- **[MCP-NixOS](https://github.com/utensils/mcp-nixos)** - A Model Context Protocol server that provides AI assistants with accurate, real-time information about NixOS packages, system options, Home Manager settings, and nix-darwin macOS configurations.
- **[mcp-open-library](https://github.com/8enSmith/mcp-open-library)** - A Model Context Protocol (MCP) server for the Open Library API that enables AI assistants to search for book and author information.
- **[mcp-proxy](https://github.com/sparfenyuk/mcp-proxy)** - Connect to MCP servers that run on SSE transport, or expose stdio servers as an SSE server.
- **[mcp-salesforce](https://github.com/lciesielski/mcp-salesforce-example)** - MCP server with basic demonstration of interactions with your Salesforce instance
- **[mcp-sanctions](https://github.com/madupay/mcp-sanctions)** - Screen individuals and organizations against global sanctions lists (OFAC, SDN, UN, etc). Query by prompt or document upload.
- **[mcp-server-leetcode](https://github.com/doggybee/mcp-server-leetcode)** - Practice and retrieve problems from LeetCode. Automate problem retrieval, solutions, and insights for coding practice and competitions.
- **[mcp-vision](https://github.com/groundlight/mcp-vision)** - A MCP server exposing HuggingFace computer vision models such as zero-shot object detection as tools, enhancing the vision capabilities of large language or vision-language models.
- **[mcp-weather](https://github.com/TimLukaHorstmann/mcp-weather)** - Accurate weather forecasts via the AccuWeather API (free tier available).
- **[mcp_weather](https://github.com/isdaniel/mcp_weather_server)** - Get weather information from https://api.open-meteo.com API.
- **[MCPIgnore Filesytem](https://github.com/CyberhavenInc/filesystem-mcpignore)** - A Data Security First filesystem MCP server that implements .mcpignore to prevent MCP clients from accessing sensitive data.
- **[MediaWiki](https://github.com/ProfessionalWiki/MediaWiki-MCP-Server)** - A Model Context Protocol (MCP) Server that interacts with any MediaWiki wiki
- **[MediaWiki MCP adapter](https://github.com/lucamauri/MediaWiki-MCP-adapter)** - A custom Model Context Protocol adapter for MediaWiki and WikiBase APIs
- **[mem0-mcp](https://github.com/mem0ai/mem0-mcp)** - A Model Context Protocol server for Mem0, which helps with managing coding preferences.
- **[Membase](https://github.com/unibaseio/membase-mcp)** - Save and query your agent memory in distributed way by Membase.
- **[MetaTrader MCP](https://github.com/ariadng/metatrader-mcp-server)** - Enable AI LLMs to execute trades using MetaTrader 5 platform.
- **[Metricool MCP](https://github.com/metricool/mcp-metricool)** - A Model Context Protocol server that integrates with Metricool's social media analytics platform to retrieve performance metrics and schedule content across networks like Instagram, Facebook, Twitter, LinkedIn, TikTok and YouTube.
- **[Microsoft 365](https://github.com/merill/lokka)** - (by Merill) A Model Context Protocol (MCP) server for Microsoft 365. Includes support for all services including Teams, SharePoint, Exchange, OneDrive, Entra, Intune and more. See [Lokka](https://lokka.dev/) for more details.
- **[Microsoft 365](https://github.com/softeria/ms-365-mcp-server)** - MCP server that connects to Microsoft Office and the whole Microsoft 365 suite using Graph API (including Outlook/mail, files, Excel, calendar)
- **[Microsoft Teams](https://github.com/InditexTech/mcp-teams-server)** - MCP server that integrates Microsoft Teams messaging (read, post, mention, list members and threads) 
- **[Mifos X](https://github.com/openMF/mcp-mifosx)** - A MCP server for the Mifos X Open Source Banking useful for managing clients, loans, savings, shares, financial transactions and generating financial reports.
- **[Mikrotik](https://github.com/jeff-nasseri/mikrotik-mcp)** - Mikrotik MCP server which cover networking operations (IP, DHCP, Firewall, etc) 
- **[Mindmap](https://github.com/YuChenSSR/mindmap-mcp-server)** (by YuChenSSR) - A server that generates mindmaps from input containing markdown code.
- **[Minima](https://github.com/dmayboroda/minima)** - MCP server for RAG on local files
- **[Mobile MCP](https://github.com/mobile-next/mobile-mcp)** (by Mobile Next) - MCP server for Mobile(iOS/Android) automation, app scraping and development using physical devices or simulators/emulators.
- **[Monday.com](https://github.com/sakce/mcp-server-monday)** - MCP Server to interact with Monday.com boards and items.
- **[MongoDB](https://github.com/kiliczsh/mcp-mongo-server)** - A Model Context Protocol Server for MongoDB.
- **[MongoDB & Mongoose](https://github.com/nabid-pf/mongo-mongoose-mcp)** - MongoDB MCP Server with Mongoose Schema and Validation.
- **[MongoDB Lens](https://github.com/furey/mongodb-lens)** - Full Featured MCP Server for MongoDB Databases.
- **[Monzo](https://github.com/BfdCampos/monzo-mcp-bfdcampos)** - Access and manage your Monzo bank accounts through natural language, including balance checking, pot management, transaction listing, and transaction annotation across multiple account types (personal, joint, flex).
- **[Morningstar](https://github.com/Morningstar/morningstar-mcp-server)** - MCP Server to interact with Morningstar Research, Editorial and Datapoints
- **[MSSQL](https://github.com/aekanun2020/mcp-server/)** - MSSQL database integration with configurable access controls and schema inspection
- **[MSSQL](https://github.com/JexinSam/mssql_mcp_server)** (by jexin) - MCP Server for MSSQL database in Python
- **[MSSQL-MCP](https://github.com/daobataotie/mssql-mcp)** (by daobataotie) - MSSQL MCP that refer to the official website's SQLite MCP for modifications to adapt to MSSQL
- **[MSSQL-Python](https://github.com/amornpan/py-mcp-mssql)** (by amornpan) - A read-only Python implementation for MSSQL database access with enhanced security features, configurable access controls, and schema inspection capabilities. Focuses on safe database interaction through Python ecosystem.
- **[Multi-Model Advisor](https://github.com/YuChenSSR/multi-ai-advisor-mcp)** - A Model Context Protocol (MCP) server that orchestrates queries across multiple Ollama models, synthesizing their insights to deliver a comprehensive and multifaceted AI perspective on any given query.
- **[Multicluster-MCP-Sever](https://github.com/yanmxa/multicluster-mcp-server)** - The gateway for GenAI systems to interact with multiple Kubernetes clusters.
- **[MySQL](https://github.com/benborla/mcp-server-mysql)** (by benborla) - MySQL database integration in NodeJS with configurable access controls and schema inspection
- **[MySQL](https://github.com/designcomputer/mysql_mcp_server)** (by DesignComputer) - MySQL database integration in Python with configurable access controls and schema inspection
- **[n8n](https://github.com/leonardsellem/n8n-mcp-server)** - This MCP server provides tools and resources for AI assistants to manage n8n workflows and executions, including listing, creating, updating, and deleting workflows, as well as monitoring their execution status.
- **[Nacos MCP Router](https://github.com/nacos-group/nacos-mcp-router)** - This MCP(Model Context Protocol) Server provides tools to search, install, proxy other MCP servers.
- **[NASA](https://github.com/ProgramComputer/NASA-MCP-server)** (by ProgramComputer) - Access to a unified gateway of NASA's data sources including but not limited to APOD, NEO, EPIC, GIBS.
- **[Nasdaq Data Link](https://github.com/stefanoamorelli/nasdaq-data-link-mcp)** (by stefanoamorelli) - An MCP server to access, explore, and interact with Nasdaq Data Link's extensive and valuable financial and economic datasets.
- **[National Parks](https://github.com/KyrieTangSheng/mcp-server-nationalparks)** - The server provides latest information of park details, alerts, visitor centers, campgrounds, hiking trails, and events for U.S. National Parks.
- **[NAVER](https://github.com/pfldy2850/py-mcp-naver)** (by pfldy2850) - This MCP server provides tools to interact with various Naver services, such as searching blogs, news, books, and more.
- **[NBA](https://github.com/Taidgh-Robinson/nba-mcp-server)** - This MCP server provides tools to fetch recent and historical NBA games including basic and advanced statistics.
- **[Neo4j](https://github.com/da-okazaki/mcp-neo4j-server)** - A community built server that interacts with Neo4j Graph Database.
- **[Neovim](https://github.com/bigcodegen/mcp-neovim-server)** - An MCP Server for your Neovim session.
- **[Netbird](https://github.com/aantti/mcp-netbird)** - List and analyze Netbird network peers, groups, policies, and more.
- **[NocoDB](https://github.com/edwinbernadus/nocodb-mcp-server)** - Read and write access to NocoDB database.
- **[nomad-mcp](https://github.com/kocierik/mcp-nomad)** - A server that provides a set of tools for managing Nomad clusters through the MCP.
- **[Notion](https://github.com/suekou/mcp-notion-server)** (by suekou) - Interact with Notion API.
- **[Notion](https://github.com/v-3/notion-server)** (by v-3) - Notion MCP integration. Search, Read, Update, and Create pages through Claude chat.
- **[NS Travel Information](https://github.com/r-huijts/ns-mcp-server)** - Access Dutch Railways (NS) real-time train travel information and disruptions through the official NS API.
- **[ntfy-mcp](https://github.com/teddyzxcv/ntfy-mcp)** (by teddyzxcv) - The MCP server that keeps you informed by sending the notification on phone using ntfy
- **[ntfy-me-mcp](https://github.com/gitmotion/ntfy-me-mcp)** (by gitmotion) - An ntfy MCP server for sending/fetching ntfy notifications to your self-hosted ntfy server from AI Agents 📤 (supports secure token auth & more - use with npx or docker!)
- **[oatpp-mcp](https://github.com/oatpp/oatpp-mcp)** - C++ MCP integration for Oat++. Use [Oat++](https://oatpp.io) to build MCP servers.
- **[Obsidian Markdown Notes](https://github.com/calclavia/mcp-obsidian)** - Read and search through your Obsidian vault or any directory containing Markdown notes
- **[obsidian-mcp](https://github.com/StevenStavrakis/obsidian-mcp)** - (by Steven Stavrakis) An MCP server for Obsidian.md with tools for searching, reading, writing, and organizing notes.
- **[OceanBase](https://github.com/yuanoOo/oceanbase_mcp_server)** - (by yuanoOo) A Model Context Protocol (MCP) server that enables secure interaction with OceanBase databases.
- **[Odoo](https://github.com/ivnvxd/mcp-server-odoo)** - Connect AI assistants to Odoo ERP systems for business data access and workflow automation.
- **[Office-PowerPoint-MCP-Server](https://github.com/GongRzhe/Office-PowerPoint-MCP-Server)** - A Model Context Protocol (MCP) server for creating, reading, and manipulating Microsoft PowerPoint documents.
- **[Office-Visio-MCP-Server](https://github.com/GongRzhe/Office-Visio-MCP-Server)** - A Model Context Protocol (MCP) server for creating, reading, and manipulating Microsoft Visio documents.
- **[Office-Word-MCP-Server](https://github.com/GongRzhe/Office-Word-MCP-Server)** - A Model Context Protocol (MCP) server for creating, reading, and manipulating Microsoft Word documents. 
- **[Okta](https://github.com/kapilduraphe/okta-mcp-server)** - Interact with Okta API.
- **[OneNote](https://github.com/rajvirtual/MCP-Servers/tree/master/onenote)** - (by Rajesh Vijay) An MCP server that connects to Microsoft OneNote using the Microsoft Graph API. Reading notebooks, sections, and pages from OneNote,Creating new notebooks, sections, and pages in OneNote.
- **[Open Strategy Partners Marketing Tools](https://github.com/open-strategy-partners/osp_marketing_tools)** - Content editing codes, value map, and positioning tools for product marketing.
- **[OpenAI WebSearch MCP](https://github.com/ConechoAI/openai-websearch-mcp)** - This is a Python-based MCP server that provides OpenAI `web_search` build-in tool.
- **[OpenAPI](https://github.com/snaggle-ai/openapi-mcp-server)** - Interact with [OpenAPI](https://www.openapis.org/) APIs.
- **[OpenAPI AnyApi](https://github.com/baryhuang/mcp-server-any-openapi)** - Interact with large [OpenAPI](https://www.openapis.org/) docs using built-in semantic search for endpoints. Allows for customizing the MCP server prefix.
- **[OpenAPI Schema](https://github.com/hannesj/mcp-openapi-schema)** - Allow LLMs to explore large [OpenAPI](https://www.openapis.org/) schemas without bloating the context.
- **[OpenAPI Schema Explorer](https://github.com/kadykov/mcp-openapi-schema-explorer)** - Token-efficient access to local or remote OpenAPI/Swagger specs via MCP Resources.
- **[OpenCTI](https://github.com/Spathodea-Network/opencti-mcp)** - Interact with OpenCTI platform to retrieve threat intelligence data including reports, indicators, malware and threat actors.
- **[OpenCV](https://github.com/GongRzhe/opencv-mcp-server)** - A MCP server providing OpenCV computer vision capabilities. This allows AI assistants and language models to access powerful computer vision tools.
- **[OpenDota](https://github.com/asusevski/opendota-mcp-server)** - Interact with OpenDota API to retrieve Dota 2 match data, player statistics, and more.
- **[OpenRPC](https://github.com/shanejonas/openrpc-mpc-server)** - Interact with and discover JSON-RPC APIs via [OpenRPC](https://open-rpc.org).
- **[OpenWeather](https://github.com/mschneider82/mcp-openweather)** - Interact with the free openweathermap API to get the current and forecast weather for a location.
- **[OPNSense MCP](https://github.com/vespo92/OPNSenseMCP)** - MCP Server for OPNSense Firewall Management and API access
- **[Oura Ring](https://github.com/rajvirtual/oura-mcp-server)** (by Rajesh Vijay) - MCP Server to access and analyze your Oura Ring data. It provides a structured way to fetch and understand your health metrics.
- **[Outline](https://github.com/Vortiago/mcp-outline)** - MCP Server to interact with [Outline](https://www.getoutline.com) knowledge base to search, read, create, and manage documents and their content, access collections, add comments, and manage document backlinks.
- **[pancakeswap-poolspy-mcp](https://github.com/kukapay/pancakeswap-poolspy-mcp)** - An MCP server that tracks newly created liquidity pools on Pancake Swap.
- **[Pandoc](https://github.com/vivekVells/mcp-pandoc)** - MCP server for seamless document format conversion using Pandoc, supporting Markdown, HTML, PDF, DOCX (.docx), csv and more.
- **[Paradex MCP](https://github.com/sv/mcp-paradex-py)** - MCP native server for interacting with Paradex platform, including fully features trading.
- **[PDF reader MCP](https://github.com/gpetraroli/mcp_pdf_reader)** - MCP server to read and search text in a local PDF file.
- **[Peacock for VS Code](https://github.com/johnpapa/peacock-mcp)** - MCP Server for the Peacock extension for VS Code, coloring your world, one Code editor at a time. The main goal of the project is to show how an MCP server can be used to interact with APIs.
- **[Phone MCP](https://github.com/hao-cyber/phone-mcp)** - 📱 A powerful plugin that lets you control your Android phone. Enables AI agents to perform complex tasks like automatically playing music based on weather or making calls and sending texts.
- **[PIF](https://github.com/hungryrobot1/MCP-PIF)** - A Personal Intelligence Framework (PIF), providing tools for file operations, structured reasoning, and journal-based documentation to support continuity and evolving human-AI collaboration across sessions.
- **[Pinecone](https://github.com/sirmews/mcp-pinecone)** - MCP server for searching and uploading records to Pinecone. Allows for simple RAG features, leveraging Pinecone's Inference API.
- **[Pinner MCP](https://github.com/safedep/pinner-mcp)** - A MCP server for pinning GitHub Actions and container base images to their immutable SHA hashes to prevent supply chain attacks.
- **[Placid.app](https://github.com/felores/placid-mcp-server)** - Generate image and video creatives using Placid.app templates
- **[Plane](https://github.com/kelvin6365/plane-mcp-server)** - This MCP Server will help you to manage projects and issues through Plane's API
- **[Playwright](https://github.com/executeautomation/mcp-playwright)** - This MCP Server will help you run browser automation and webscraping using Playwright
- **[Podbean](https://github.com/amurshak/podbeanMCP)** - MCP server for managing your podcasts, episodes, and analytics through the Podbean API. Allows for updating, adding, deleting podcasts, querying show description, notes, analytics, and more.
- **[Postman](https://github.com/shannonlal/mcp-postman)** - MCP server for running Postman Collections locally via Newman. Allows for simple execution of Postman Server and returns the results of whether the collection passed all the tests.
- **[Powerdrill](https://github.com/powerdrillai/powerdrill-mcp)** - Interact with Powerdrill datasets, authenticated with [Powerdrill](https://powerdrill.ai) User ID and Project API Key.
- **[Prefect](https://github.com/allen-munsch/mcp-prefect)** - MCP Server for workflow orchestration and ELT/ETL with Prefect Server, and Prefect Cloud [https://www.prefect.io/] using the `prefect` python client.
- **[Productboard](https://github.com/kenjihikmatullah/productboard-mcp)** - Integrate the Productboard API into agentic workflows via MCP.
- **[Prometheus](https://github.com/pab1it0/prometheus-mcp-server)** - Query and analyze Prometheus - open-source monitoring system.
- **[PubChem](https://github.com/sssjiang/pubchem_mcp_server)** - extract drug information from pubchem API.
- **[Pulumi](https://github.com/dogukanakkaya/pulumi-mcp-server)** - MCP Server to Interact with Pulumi API, creates and lists Stacks
- **[Puppeteer vision](https://github.com/djannot/puppeteer-vision-mcp)** - Use Puppeteer to browse a webpage and return a high quality Markdown. Use AI vision capabilities to handle cookies, captchas, and other interactive elements automatically.
- **[Pushover](https://github.com/ashiknesin/pushover-mcp)** - Send instant notifications to your devices using [Pushover.net](https://pushover.net/)
- **[pydantic/pydantic-ai/mcp-run-python](https://github.com/pydantic/pydantic-ai/tree/main/mcp-run-python)** - Run Python code in a secure sandbox via MCP tool calls, powered by Deno and Pyodide
- **[QGIS](https://github.com/jjsantos01/qgis_mcp)** - connects QGIS to Claude AI through the MCP. This integration enables prompt-assisted project creation, layer loading, code execution, and more.
- **[Qiniu MCP Server](https://github.com/qiniu/qiniu-mcp-server)** - The Model Context Protocol (MCP) Server built on Qiniu Cloud products supports users in accessing Qiniu Cloud Storage, intelligent multimedia services, and more through this MCP Server within the context of AI large model clients.
- **[Quarkus](https://github.com/quarkiverse/quarkus-mcp-servers)** - MCP servers for the Quarkus Java framework.
- **[QuickChart](https://github.com/GongRzhe/Quickchart-MCP-Server)** - A Model Context Protocol server for generating charts using QuickChart.io
- **[Qwen_Max](https://github.com/66julienmartin/MCP-server-Qwen_Max)** - A Model Context Protocol (MCP) server implementation for the Qwen models.
- **[RabbitMQ](https://github.com/kenliao94/mcp-server-rabbitmq)** - The MCP server that interacts with RabbitMQ to publish and consume messages.
- **[RAG Local](https://github.com/renl/mcp-rag-local)** - This MCP server for storing and retrieving text passages locally based on their semantic meaning.
- **[RAG Web Browser](https://github.com/apify/mcp-server-rag-web-browser)** An MCP server for Apify's open-source RAG Web Browser [Actor](https://apify.com/apify/rag-web-browser) to perform web searches, scrape URLs, and return content in Markdown.
- **[Raindrop.io](https://github.com/hiromitsusasaki/raindrop-io-mcp-server)** - An integration that allows LLMs to interact with Raindrop.io bookmarks using the Model Context Protocol (MCP).
- **[Reaper](https://github.com/dschuler36/reaper-mcp-server)** - Interact with your [Reaper](https://www.reaper.fm/) (Digital Audio Workstation) projects.
- **[Reddit](https://github.com/universal-mcp/reddit)** - Reddit MCP server from **[agentr](https://agentr.dev/)** that provides support for interacting with Reddit posts, comments, and subreddits.
- **[Redis](https://github.com/GongRzhe/REDIS-MCP-Server)** - Redis database operations and caching microservice server with support for key-value operations, expiration management, and pattern-based key listing.
- **[Redis](https://github.com/prajwalnayak7/mcp-server-redis)** MCP server to interact with Redis Server, AWS Memory DB, etc for caching or other use-cases where in-memory and key-value based storage is appropriate
- **[RedNote MCP](https://github.com/ifuryst/rednote-mcp)** - MCP server for accessing RedNote(XiaoHongShu, xhs) content
- **[Reed Jobs](https://github.com/kld3v/reed_jobs_mcp)** - Search and retrieve job listings from Reed.co.uk.
- **[Rememberizer AI](https://github.com/skydeckai/mcp-server-rememberizer)** - An MCP server designed for interacting with the Rememberizer data source, facilitating enhanced knowledge retrieval.
- **[Replicate](https://github.com/deepfates/mcp-replicate)** - Search, run and manage machine learning models on Replicate through a simple tool-based interface. Browse models, create predictions, track their status, and handle generated images.
- **[Resend](https://github.com/Klavis-AI/klavis/tree/main/mcp_servers/resend)** - Send email using Resend services
- **[Rijksmuseum](https://github.com/r-huijts/rijksmuseum-mcp)** - Interface with the Rijksmuseum API to search artworks, retrieve artwork details, access image tiles, and explore user collections.
- **[Riot Games](https://github.com/jifrozen0110/mcp-riot)** - MCP server for League of Legends – fetch player info, ranks, champion stats, and match history via Riot API.
- **[Rquest](https://github.com/xxxbrian/mcp-rquest)** - An MCP server providing realistic browser-like HTTP request capabilities with accurate TLS/JA3/JA4 fingerprints for bypassing anti-bot measures.
- **[Rust MCP Filesystem](https://github.com/rust-mcp-stack/rust-mcp-filesystem)** - Fast, asynchronous MCP server for efficient handling of various filesystem operations built with the power of Rust.
- **[Salesforce MCP](https://github.com/salesforce-mcp/salesforce-mcp)** -  Salesforce MCP server. Supports cloud version Salesforce-mcp.com and allows both data & metadata functions. 
- **[Salesforce MCP](https://github.com/smn2gnt/MCP-Salesforce)** - Interact with Salesforce Data and Metadata
- **[Salesforce MCP Server](https://github.com/tsmztech/mcp-server-salesforce)** - Comprehensive Salesforce integration with tools for querying records, executing Apex, managing fields/objects, and handling debug logs
- **[SchemaFlow](https://github.com/CryptoRadi/schemaflow-mcp-server)** - Real-time PostgreSQL & Supabase database schema access for AI-IDEs via Model Context Protocol. Provides live database context through secure SSE connections with three powerful tools: get_schema, analyze_database, and check_schema_alignment. [SchemaFlow](https://schemaflow.dev)
- **[Scholarly](https://github.com/adityak74/mcp-scholarly)** - A MCP server to search for scholarly and academic articles.
- **[scrapling-fetch](https://github.com/cyberchitta/scrapling-fetch-mcp)** - Access text content from bot-protected websites. Fetches HTML/markdown from sites with anti-automation measures using Scrapling.
- **[SearXNG](https://github.com/ihor-sokoliuk/mcp-searxng)** - A Model Context Protocol Server for [SearXNG](https://docs.searxng.org)
- **[SearXNG](https://github.com/erhwenkuo/mcp-searxng)** - A MCP server provide web searching via [SearXNG](https://docs.searxng.org) & retrieve url as makrdown.
- **[SearXNG Public](https://github.com/pwilkin/mcp-searxng-public)** - A Model Context Protocol Server for retrieving data from public [SearXNG](https://docs.searxng.org) instances, with fallback support
- **[SEC EDGAR](https://github.com/stefanoamorelli/sec-edgar-mcp)** - (by Stefano Amorelli) A community Model Context Protocol Server to access financial filings and data through the U.S. Securities and Exchange Commission ([SEC](https://www.sec.gov/)) `Electronic Data Gathering, Analysis, and Retrieval` ([EDGAR](https://www.sec.gov/submit-filings/about-edgar)) database
- **[SEO MCP](https://github.com/cnych/seo-mcp)** - A free SEO tool MCP (Model Control Protocol) service based on Ahrefs data. Includes features such as backlinks, keyword ideas, and more. by [claudemcp](https://www.claudemcp.com/servers/seo-mcp).
- **[SerpApi](https://github.com/universal-mcp/serpapi)** - SerpApi MCP server from **[agentr](https://agentr.dev/)** that provides support for programmatic access to search engine results.
- **[Serper](https://github.com/garymengcom/serper-mcp-server)** - An MCP server that performs Google searches using [Serper](https://serper.dev).
- **[ServiceNow](https://github.com/osomai/servicenow-mcp)** - A MCP server to interact with a ServiceNow instance
- **[ShaderToy](https://github.com/wilsonchenghy/ShaderToy-MCP)** - This MCP server lets LLMs to interact with the ShaderToy API, allowing LLMs to learn from compute shaders examples and enabling them to create complex GLSL shaders that they are previously not capable of.
- **[Shodan MCP](https://github.com/Hexix23/shodan-mcp)** - MCP server to interact with [Shodan](https://www.shodan.io/)
- **[Shopify](https://github.com/GeLi2001/shopify-mcp)** - MCP to interact with Shopify API including order, product, customers and so on.
- **[Simple Loki MCP](https://github.com/ghrud92/simple-loki-mcp)** - A simple MCP server to query Loki logs using logcli.
- **[Siri Shortcuts](https://github.com/dvcrn/mcp-server-siri-shortcuts)** - MCP to interact with Siri Shortcuts on macOS. Exposes all Shortcuts as MCP tools.
- **[Skyvern](https://github.com/Skyvern-AI/skyvern/tree/main/integrations/mcp)** - MCP to let Claude / Windsurf / Cursor / your LLM control the browser
- **[Slack](https://github.com/korotovsky/slack-mcp-server)** - The most powerful MCP server for Slack Workspaces. This integration supports both Stdio and SSE transports, proxy settings and does not require any permissions or bots being created or approved by Workspace admins 😏.
- **[Slidespeak](https://github.com/SlideSpeak/slidespeak-mcp)** - Create PowerPoint presentations using the [Slidespeak](https://slidespeak.com/) API.
- **[Smartlead](https://github.com/jean-technologies/smartlead-mcp-server-local)** - MCP to connect to Smartlead. Additional, tooling, functionality, and connection to workflow automation platforms also available.
- **[Snowflake](https://github.com/isaacwasserman/mcp-snowflake-server)** - This MCP server enables LLMs to interact with Snowflake databases, allowing for secure and controlled data operations.
- **[SoccerDataAPI](https://github.com/yeonupark/mcp-soccer-data)** - This MCP server provides real-time football match data based on the SoccerDataAPI.
- **[Solana Agent Kit](https://github.com/sendaifun/solana-agent-kit/tree/main/examples/agent-kit-mcp-server)** - This MCP server enables LLMs to interact with the Solana blockchain with help of Solana Agent Kit by SendAI, allowing for 40+ protcool actions and growing
- **[Solr MCP](https://github.com/mjochum64/mcp-solr-search)** - This MCP server offers a basic functionality to perform a search on Solr servers.
- **[Solver](https://github.com/szeider/mcp-solver)** - Solves constraint satisfaction and optimization problems . 
- **[Splunk](https://github.com/jkosik/mcp-server-splunk)** - Golang MCP server for Splunk (lists saved searches, alerts, indexes, macros...). Supports SSE and STDIO.
- **[Spotify](https://github.com/varunneal/spotify-mcp)** - This MCP allows an LLM to play and use Spotify.
- **[Spring Initializr](https://github.com/hpalma/springinitializr-mcp)** - This MCP allows an LLM to create Spring Boot projects with custom configurations. Instead of manually visiting start.spring.io, you can now ask your AI assistant to generate projects with specific dependencies, Java versions, and project structures.
- **[SSH](https://github.com/AiondaDotCom/mcp-ssh)** - Agent for managing and controlling SSH connections.
- **[SSH](https://github.com/classfang/ssh-mcp-server)** - An MCP server that can execute SSH commands remotely, upload files, download files, and so on.
- **[Standard Korean Dictionary](https://github.com/privetin/stdict)** - Search the dictionary using API
- **[Star Wars](https://github.com/johnpapa/mcp-starwars)** -MCP Server for the SWAPI Star Wars API. The main goal of the project is to show how an MCP server can be used to interact with APIs.
- **[Starknet MCP Server](https://github.com/mcpdotdirect/starknet-mcp-server)** - A comprehensive MCP server for interacting with the Starknet blockchain, providing tools for querying blockchain data, resolving StarknetIDs, and performing token transfers.
- **[Starwind UI](https://github.com/Boston343/starwind-ui-mcp/)** - This MCP provides relevant commands, documentation, and other information to allow LLMs to take full advantage of Starwind UI's open source Astro components.
- **[Stellar](https://github.com/syronlabs/stellar-mcp/)** - This MCP server enables LLMs to interact with the Stellar blockchain to create accounts, check address balances, analyze transactions, view transaction history, mint new assets, interact with smart contracts and much more.
- **[Stitch AI](https://github.com/StitchAI/stitch-ai-mcp/)** - Knowledge management system for AI agents with memory space creation and retrieval capabilities.
- **[Strava](https://github.com/r-huijts/strava-mcp)** - Connect to the Strava API to access activity data, athlete profiles, segments, and routes, enabling fitness tracking and analysis with Claude.
- **[Stripe](https://github.com/atharvagupta2003/mcp-stripe)** - This MCP allows integration with Stripe for handling payments, customers, and refunds.
- **[Substack/Medium](https://github.com/jonathan-politzki/mcp-writer-substack)** - Connect Claude to your Substack/Medium writing, enabling semantic search and analysis of your published content.
- **[System Health](https://github.com/thanhtung0201/mcp-remote-system-health)** - The MCP (Multi-Channel Protocol) System Health Monitoring is a robust, real-time monitoring solution designed to provide comprehensive health metrics and alerts for remote Linux servers.
- **[Talk To Figma](https://github.com/sonnylazuardi/cursor-talk-to-figma-mcp)** - This MCP server enables LLMs to interact with Figma, allowing them to read and modify designs programmatically.
- **[Talk To Figma via Claude](https://github.com/gaganmanku96/talk-with-figma-claude)** - TMCP server that provides seamless Figma integration specifically for Claude Desktop, enabling design creation, modification, and real-time collaboration through natural language commands.
- **[Tavily search](https://github.com/RamXX/mcp-tavily)** - An MCP server for Tavily's search & news API, with explicit site inclusions/exclusions
- **[TeamRetro](https://github.com/adepanges/teamretro-mcp-server)** - This MCP server allows LLMs to interact with TeamRetro, allowing LLMs to manage user, team, team member, retrospective, health check, action, agreement and fetch the reports.
- **[Telegram](https://github.com/chigwell/telegram-mcp)** - An MCP server that provides paginated chat reading, message retrieval, and message sending capabilities for Telegram through Telethon integration.
- **[Telegram-Client](https://github.com/chaindead/telegram-mcp)** - A Telegram API bridge that manages user data, dialogs, messages, drafts, read status, and more for seamless interactions.
- **[Tempo](https://github.com/scottlepp/tempo-mcp-server)** - An MCP server to query traces/spans from [Grafana Tempo](https://github.com/grafana/tempo).
- **[Teradata](https://github.com/arturborycki/mcp-teradata)** - his MCP server enables LLMs to interact with Teradata databases. This MCP Server support tools and prompts for multi task data analytics
- **[Terminal-Control](https://github.com/GongRzhe/terminal-controller-mcp)** - A MCP server that enables secure terminal command execution, directory navigation, and file system operations through a standardized interface.
- **[Terraform-Cloud](https://github.com/severity1/terraform-cloud-mcp)** - An MCP server that integrates AI assistants with the Terraform Cloud API, allowing you to manage your infrastructure through natural conversation.
- **[TFT-Match-Analyzer](https://github.com/GeLi2001/tft-mcp-server)** - MCP server for teamfight tactics match history & match details fetching, providing user the detailed context for every match.
- **[thegraph-mcp](https://github.com/kukapay/thegraph-mcp)** - An MCP server that powers AI agents with indexed blockchain data from The Graph.
- **[Things3 MCP](https://github.com/urbanogardun/things3-mcp)** - Things3 task management integration for macOS with comprehensive TODO, project, and tag management.
- **[Think MCP](https://github.com/Rai220/think-mcp)** - Enhances any agent's reasoning capabilities by integrating the think-tools, as described in [Anthropic's article](https://www.anthropic.com/engineering/claude-think-tool).
- **[Ticketmaster](https://github.com/delorenj/mcp-server-ticketmaster)** - Search for events, venues, and attractions through the Ticketmaster Discovery API
- **[TickTick](https://github.com/alexarevalo9/ticktick-mcp-server)** - A Model Context Protocol (MCP) server designed to integrate with the TickTick task management platform, enabling intelligent context-aware task operations and automation.
- **[tip.md](https://github.com/tipdotmd#-mcp-server-for-ai-assistants)** - An MCP server that enables AI assistants to interact with tip.md's crypto tipping functionality, allowing agents or supporters to tip registered developers directly from AI chat interfaces.
- **[TMDB](https://github.com/Laksh-star/mcp-server-tmdb)** - This MCP server integrates with The Movie Database (TMDB) API to provide movie information, search capabilities, and recommendations.
- **[Todoist](https://github.com/abhiz123/todoist-mcp-server)** - Interact with Todoist to manage your tasks.
- **[Todos](https://github.com/tomelliot/todos-mcp)** - A practical todo list manager to use with your favourite chatbot.
- **[token-minter-mcp](https://github.com/kukapay/token-minter-mcp)** - An MCP server providing tools for AI agents to mint ERC-20 tokens across multiple blockchains.
- **[token-revoke-mcp](https://github.com/kukapay/token-revoke-mcp)** - An MCP server for checking and revoking ERC-20 token allowances across multiple blockchains.
- **[Ton Blockchain MCP](https://github.com/devonmojito/ton-blockchain-mcp)** - An MCP server for interacting with Ton Blockchain.
- **[TouchDesigner](https://github.com/8beeeaaat/touchdesigner-mcp)** - An MCP server for TouchDesigner, enabling interaction with TouchDesigner projects, nodes, and parameters.
- **[Travel Planner](https://github.com/GongRzhe/TRAVEL-PLANNER-MCP-Server)** - Travel planning and itinerary management server integrating with Google Maps API for location search, place details, and route calculations.
- **[Trello MCP Server](https://github.com/lioarce01/trello-mcp-server)** - An MCP server that interact with user Trello boards, modifying them with prompting.
- **[Tripadvisor](https://github.com/pab1it0/tripadvisor-mcp)** - A MCP server that enables LLMs to interact with Tripadvisor API, supporting location data, reviews, and photos through standardized MCP interfaces
- **[TrueNAS Core MCP](https://github.com/vespo92/TrueNasCoreMCP)** - An MCP server for interacting with TrueNAS Core.
- **[Tsuki-Mcp-Filesystem-Server](https://github.com/yuutotsuki/tsuki_mcp_filesystem_server)** - A simple, fast, and fully MCP-compliant server for listing local filesystem files. Built with Python + FastAPI. Designed for OpenAI's Agent SDK via `resources/list`.
- **[Tyk API Management](https://github.com/TykTechnologies/tyk-dashboard-mcp)** - Chat with all of your organization's managed APIs and perform other API lifecycle operations, managing tokens, users, analytics, and more.
- **[Typesense](https://github.com/suhail-ak-s/mcp-typesense-server)** - A Model Context Protocol (MCP) server implementation that provides AI models with access to Typesense search capabilities. This server enables LLMs to discover, search, and analyze data stored in Typesense collections.
- **[uniswap-poolspy-mcp](https://github.com/kukapay/uniswap-poolspy-mcp)** - An MCP server that tracks newly created liquidity pools on Uniswap across nine blockchain networks.
- **[uniswap-trader-mcp](https://github.com/kukapay/uniswap-trader-mcp)** -An MCP server for AI agents to automate token swaps on Uniswap DEX across multiple blockchains.
- **[Unity Catalog](https://github.com/ognis1205/mcp-server-unitycatalog)** - An MCP server that enables LLMs to interact with Unity Catalog AI, supporting CRUD operations on Unity Catalog Functions and executing them as MCP tools.
- **[Unity Integration (Advanced)](https://github.com/quazaai/UnityMCPIntegration)** - Advanced Unity3d Game Engine MCP which supports ,Execution of Any Editor Related Code Directly Inside of Unity, Fetch Logs, Get Editor State and Allow File Access of the Project making it much more useful in Script Editing or asset creation.
- **[Unity3d Game Engine](https://github.com/CoderGamester/mcp-unity)** - An MCP server that enables LLMs to interact with Unity3d Game Engine, supporting access to a variety of the Unit's Editor engine tools (e.g. Console Logs, Test Runner logs, Editor functions, hierarchy state, etc) and executing them as MCP tools or gather them as resources.
- **[Unleash Integration (Feature Toggle)](https://github.com/cuongtl1992/unleash-mcp)** - A Model Context Protocol (MCP) server implementation that integrates with Unleash Feature Toggle system. Provide a bridge between LLM applications and Unleash feature flag system
- **[User Feedback](https://github.com/mrexodia/user-feedback-mcp)** - Simple MCP Server to enable a human-in-the-loop workflow in tools like Cline and Cursor.
- **[USPTO](https://github.com/riemannzeta/patent_mcp_server)** - MCP server for accessing United States Patent & Trademark Office data through its Open Data Protocol (ODP) API.
- **[Vectara](https://github.com/vectara/vectara-mcp)** - Query Vectara's trusted RAG-as-a-service platform.
- **[Vega-Lite](https://github.com/isaacwasserman/mcp-vegalite-server)** - Generate visualizations from fetched data using the VegaLite format and renderer.
- **[Vertica](https://github.com/nolleh/mcp-vertica)** - Vertica database integration in Python with configurable access controls and schema inspection
- **[Vibe Check](https://github.com/PV-Bhat/vibe-check-mcp-server)** - An MCP server leveraging an external oversight layer to "vibe check" agents, and also self-improve accuracy & user alignment over time. Prevents scope creep, code bloat, misalignment, misinterpretation, tunnel vision, and overcomplication.
- **[Video Editor](https://github.com/burningion/video-editing-mcp)** - A Model Context Protocol Server to add, edit, and search videos with [Video Jungle](https://www.video-jungle.com/).
- **[Video Still Capture](https://github.com/13rac1/videocapture-mcp)** - 📷 Capture video stills from an OpenCV-compatible webcam or other video source.
- **[Virtual location (Google Street View,etc.)](https://github.com/mfukushim/map-traveler-mcp)** - Integrates Google Map, Google Street View, PixAI, Stability.ai, ComfyUI API and Bluesky to provide a virtual location simulation in LLM (written in Effect.ts)
- **[Voice MCP](https://github.com/mbailey/voice-mcp)** - Enable voice conversations with Claude using any OpenAI-compatible STT/TTS service ([voice-mcp.com](https://voice-mcp.com))
- **[VolcEngine TOS](https://github.com/dinghuazhou/sample-mcp-server-tos)** - A sample MCP server for VolcEngine TOS that flexibly get objects from TOS.
- **[Voyp](https://github.com/paulotaylor/voyp-mcp)** - VOYP MCP server for making calls using Artificial Intelligence.
- **[Wanaku MCP Router](https://github.com/wanaku-ai/wanaku/)** - The Wanaku MCP Router is a SSE-based MCP server that provides an extensible routing engine that allows integrating your enterprise systems with AI agents.
- **[weather-mcp-server](https://github.com/devilcoder01/weather-mcp-server)** - Get real-time weather data for any location using weatherapi.
- **[Webflow](https://github.com/kapilduraphe/webflow-mcp-server)** - Interfact with the Webflow APIs
- **[whale-tracker-mcp](https://github.com/kukapay/whale-tracker-mcp)**  -  A mcp server for tracking cryptocurrency whale transactions.
- **[WhatsApp MCP Server](https://github.com/lharries/whatsapp-mcp)** - MCP server for your personal WhatsApp handling individuals, groups, searching and sending.
- **[Whois MCP](https://github.com/bharathvaj-ganesan/whois-mcp)** - MCP server that performs whois lookup against domain, IP, ASN and TLD. 
- **[Wikidata MCP](https://github.com/zzaebok/mcp-wikidata)** - Wikidata MCP server that interact with Wikidata, by searching identifiers, extracting metadata, and executing sparql query.
- **[WildFly MCP](https://github.com/wildfly-extras/wildfly-mcp)** - WildFly MCP server that enables LLM to interact with running WildFly servers (retrieve metrics, logs, invoke operations, ...).
- **[Windows CLI](https://github.com/SimonB97/win-cli-mcp-server)** - MCP server for secure command-line interactions on Windows systems, enabling controlled access to PowerShell, CMD, and Git Bash shells.
- **[Workflowy](https://github.com/danield137/mcp-workflowy)** - A server that interacts with [workflowy](https://workflowy.com/).
- **[World Bank data API](https://github.com/anshumax/world_bank_mcp_server)** - A server that fetches data indicators available with the World Bank as part of their data API
- **[Wren Engine](https://github.com/Canner/wren-engine)** - The Semantic Engine for Model Context Protocol(MCP) Clients and AI Agents
- **[X (Twitter)](https://github.com/EnesCinr/twitter-mcp)** (by EnesCinr) - Interact with twitter API. Post tweets and search for tweets by query.
- **[X (Twitter)](https://github.com/vidhupv/x-mcp)** (by vidhupv) - Create, manage and publish X/Twitter posts directly through Claude chat.
- **[Xcode](https://github.com/r-huijts/xcode-mcp-server)** - MCP server that brings AI to your Xcode projects, enabling intelligent code assistance, file operations, project management, and automated development tasks.
- **[xcodebuild](https://github.com/ShenghaiWang/xcodebuild)**  - 🍎 Build iOS Xcode workspace/project and feed back errors to llm.
- **[Xero-mcp-server](https://github.com/john-zhang-dev/xero-mcp)** - Enabling clients to interact with Xero system for streamlined accounting, invoicing, and business operations.
- **[XiYan](https://github.com/XGenerationLab/xiyan_mcp_server)** - 🗄️ An MCP server that supports fetching data from a database using natural language queries, powered by XiyanSQL as the text-to-SQL LLM.
- **[XMind](https://github.com/apeyroux/mcp-xmind)** - Read and search through your XMind directory containing XMind files.
- **[yfinance](https://github.com/Adity-star/mcp-yfinance-server)** -💹The MCP YFinance Stock Server provides real-time and historical stock data in a standard format, powering dashboards, AI agents,and research tools with seamless financial insights.
- **[YNAB](https://github.com/ChuckBryan/ynabmcpserver)** - A Model Context Protocol (MCP) server for integrating with YNAB (You Need A Budget), allowing AI assistants to securely access and analyze your financial data.
- **[YouTrack](https://github.com/tonyzorin/youtrack-mcp)** - A Model Context Protocol (MCP) server implementation for JetBrains YouTrack, allowing AI assistants to interact with YouTrack issue tracking system.
- **[YouTube](https://github.com/Klavis-AI/klavis/tree/main/mcp_servers/youtube)** - Extract Youtube video information (with proxies support).
- **[YouTube](https://github.com/ZubeidHendricks/youtube-mcp-server)** - Comprehensive YouTube API integration for video management, Shorts creation, and analytics.
- **[YouTube Video Summarizer](https://github.com/nabid-pf/youtube-video-summarizer-mcp)** - Summarize lengthy youtube videos.
- **[Zoom](https://github.com/Prathamesh0901/zoom-mcp-server/tree/main)** - Create, update, read and delete your zoom meetings.

## 📚 Frameworks

These are high-level frameworks that make it easier to build MCP servers or clients.

### For servers

* **[EasyMCP](https://github.com/zcaceres/easy-mcp/)** (TypeScript)
- **[FastAPI to MCP auto generator](https://github.com/tadata-org/fastapi_mcp)** – A zero-configuration tool for automatically exposing FastAPI endpoints as MCP tools by **[Tadata](https://tadata.com/)**
* **[FastMCP](https://github.com/punkpeye/fastmcp)** (TypeScript)
* **[Foxy Contexts](https://github.com/strowk/foxy-contexts)** – A library to build MCP servers in Golang by **[strowk](https://github.com/strowk)**
* **[Higress MCP Server Hosting](https://github.com/alibaba/higress/tree/main/plugins/wasm-go/mcp-servers)** - A solution for hosting MCP Servers by extending the API Gateway (based on Envoy) with wasm plugins.
* **[MCP-Framework](https://mcp-framework.com)** Build MCP servers with elegance and speed in Typescript. Comes with a CLI to create your project with `mcp create app`. Get started with your first server in under 5 minutes by **[Alex Andru](https://github.com/QuantGeekDev)**
<<<<<<< HEAD
* **[MCP Plexus](https://github.com/Super-I-Tech/mcp_plexus)**: A secure, **multi-tenant** and Multi-user MCP python server framework built to integrate easily with external services via OAuth 2.1, offering scalable and robust solutions for managing complex AI applications.
=======
* **[Next.js MCP Server Template](https://github.com/vercel-labs/mcp-for-next.js)** (Typescript) - A starter Next.js project that uses the MCP Adapter to allow MCP clients to connect and access resources.
>>>>>>> 0a2dbd3e
* **[Quarkus MCP Server SDK](https://github.com/quarkiverse/quarkus-mcp-server)** (Java)
* **[SAP ABAP MCP Server SDK](https://github.com/abap-ai/mcp)** - Build SAP ABAP based MCP servers. ABAP 7.52 based with 7.02 downport; runs on R/3 & S/4HANA on-premises, currently not cloud-ready.
* **[Spring AI MCP Server](https://docs.spring.io/spring-ai/reference/api/mcp/mcp-server-boot-starter-docs.html)** - Provides auto-configuration for setting up an MCP server in Spring Boot applications.
* **[Template MCP Server](https://github.com/mcpdotdirect/template-mcp-server)** - A CLI tool to create a new Model Context Protocol server project with TypeScript support, dual transport options, and an extensible structure
* **[Vercel MCP Adapter](https://github.com/vercel/mcp-adapter)** (Typescript) - A simple package to start serving an MCP server on most major JS meta-frameworks including Next, Nuxt, Svelte, and more.

### For clients

* **[codemirror-mcp](https://github.com/marimo-team/codemirror-mcp)** - CodeMirror extension that implements the Model Context Protocol (MCP) for resource mentions and prompt commands
* **[Spring AI MCP Client](https://docs.spring.io/spring-ai/reference/api/mcp/mcp-client-boot-starter-docs.html)** - Provides auto-configuration for MCP client functionality in Spring Boot applications.
* **[MCP CLI Client](https://github.com/vincent-pli/mcp-cli-host)** - A CLI host application that enables Large Language Models (LLMs) to interact with external tools through the Model Context Protocol (MCP).

## 📚 Resources

Additional resources on MCP.

- **[AiMCP](https://www.aimcp.info)** - A collection of MCP clients&servers to find the right mcp tools by **[Hekmon](https://github.com/hekmon8)**
- **[Awesome Crypto MCP Servers by badkk](https://github.com/badkk/awesome-crypto-mcp-servers)** - A curated list of MCP servers by **[Luke Fan](https://github.com/badkk)**
- **[Awesome MCP Servers by appcypher](https://github.com/appcypher/awesome-mcp-servers)** - A curated list of MCP servers by **[Stephen Akinyemi](https://github.com/appcypher)**
- **[Awesome MCP Servers by punkpeye](https://github.com/punkpeye/awesome-mcp-servers)** (**[website](https://glama.ai/mcp/servers)**) - A curated list of MCP servers by **[Frank Fiegel](https://github.com/punkpeye)**
- **[Awesome MCP Servers by wong2](https://github.com/wong2/awesome-mcp-servers)** (**[website](https://mcpservers.org)**) - A curated list of MCP servers by **[wong2](https://github.com/wong2)**
- **[Awesome Remote MCP Servers by JAW9C](https://github.com/jaw9c/awesome-remote-mcp-servers)** - A curated list of **remote** MCP servers, including thier authentication support by **[JAW9C](https://github.com/jaw9c)**
- **[Discord Server](https://glama.ai/mcp/discord)** – A community discord server dedicated to MCP by **[Frank Fiegel](https://github.com/punkpeye)**
- **[Discord Server (ModelContextProtocol)](https://discord.gg/jHEGxQu2a5)** – Connect with developers, share insights, and collaborate on projects in an active Discord community dedicated to the Model Context Protocol by **[Alex Andru](https://github.com/QuantGeekDev)**
- <img height="12" width="12" src="https://raw.githubusercontent.com/klavis-ai/klavis/main/static/klavis-ai.png" alt="Klavis Logo" /> **[Klavis AI](https://www.klavis.ai)** - Open Source MCP Infra. Hosted MCP servers and MCP clients on Slack and Discord.
- **[MCP Badges](https://github.com/mcpx-dev/mcp-badges)** – Quickly highlight your MCP project with clear, eye-catching badges, by **[Ironben](https://github.com/nanbingxyz)**
- **[mcp-cli](https://github.com/wong2/mcp-cli)** - A CLI inspector for the Model Context Protocol by **[wong2](https://github.com/wong2)**
- **[mcp-dockmaster](https://mcp-dockmaster.com)** - An Open-Sourced UI to install and manage MCP servers for Windows, Linux and MacOS.
- **[mcp-get](https://mcp-get.com)** - Command line tool for installing and managing MCP servers by **[Michael Latman](https://github.com/michaellatman)**
- **[mcp-guardian](https://github.com/eqtylab/mcp-guardian)** - GUI application + tools for proxying / managing control of MCP servers by **[EQTY Lab](https://eqtylab.io)**
- **[MCP Linker](https://github.com/milisp/mcp-linker)** - A cross-platform Tauri GUI tool for one-click setup and management of MCP servers, supporting Claude Desktop, Cursor, Windsurf, VS Code, Cline, and Neovim.
- **[mcp-manager](https://github.com/zueai/mcp-manager)** - Simple Web UI to install and manage MCP servers for Claude Desktop by **[Zue](https://github.com/zueai)**
- **[MCP Marketplace Web Plugin](https://github.com/AI-Agent-Hub/mcp-marketplace)** MCP Marketplace is a small Web UX plugin to integrate with AI applications, Support various MCP Server API Endpoint (e.g pulsemcp.com/deepnlp.org and more). Allowing user to browse, paginate and select various MCP servers by different categories. [Pypi](https://pypi.org/project/mcp-marketplace) | [Maintainer](https://github.com/AI-Agent-Hub) | [Website](http://www.deepnlp.org/store/ai-agent/mcp-server)
- **[mcp.natoma.id](https://mcp.natoma.id)** – A Hosted MCP Platform to discover, install, manage and deploy MCP servers by **[Natoma Labs](https://www.natoma.id)**
- **[mcp.run](https://mcp.run)** - A hosted registry and control plane to install & run secure + portable MCP Servers.
- **[MCP Router](https://mcp-router.net)** – Free Windows and macOS app that simplifies MCP management while providing seamless app authentication and powerful log visualization by **[MCP Router](https://github.com/mcp-router/mcp-router)**
- **[MCP Servers Hub](https://github.com/apappascs/mcp-servers-hub)** (**[website](https://mcp-servers-hub-website.pages.dev/)**) - A curated list of MCP servers by **[apappascs](https://github.com/apappascs)**
- **[MCP Servers Rating and User Reviews](http://www.deepnlp.org/store/ai-agent/mcp-server)** - Website to rate MCP servers, write authentic user reviews, and [search engine for agent & mcp](http://www.deepnlp.org/search/agent)
- **[MCP X Community](https://x.com/i/communities/1861891349609603310)** – A X community for MCP by **[Xiaoyi](https://x.com/chxy)**
- **[MCPHub](https://github.com/Jeamee/MCPHub-Desktop)** – An Open Source macOS & Windows GUI Desktop app for discovering, installing and managing MCP servers by **[Jeamee](https://github.com/jeamee)**
- **[mcpm](https://github.com/pathintegral-institute/mcpm.sh)** ([website](https://mcpm.sh)) - MCP Manager (MCPM) is a Homebrew-like service for managing Model Context Protocol (MCP) servers across clients by **[Pathintegral](https://github.com/pathintegral-institute)**
- **[MCPVerse](https://mcpverse.dev)** - A portal for creating & hosting authenticated MCP servers and connecting to them securely.
- **[MCPWatch](https://github.com/kapilduraphe/mcp-watch)** - A comprehensive security scanner for Model Context Protocol (MCP) servers that detects vulnerabilities and security issues in your MCP server implementations.
- <img height="12" width="12" src="https://mkinf.io/favicon-lilac.png" alt="mkinf Logo" /> **[mkinf](https://mkinf.io)** - An Open Source registry of hosted MCP Servers to accelerate AI agent workflows.
- **[Open-Sourced MCP Servers Directory](https://github.com/chatmcp/mcp-directory)** - A curated list of MCP servers by **[mcpso](https://mcp.so)**
- <img height="12" width="12" src="https://opentools.com/favicon.ico" alt="OpenTools Logo" /> **[OpenTools](https://opentools.com)** - An open registry for finding, installing, and building with MCP servers by **[opentoolsteam](https://github.com/opentoolsteam)**
- **[PulseMCP](https://www.pulsemcp.com)** ([API](https://www.pulsemcp.com/api)) - Community hub & weekly newsletter for discovering MCP servers, clients, articles, and news by **[Tadas Antanavicius](https://github.com/tadasant)**, **[Mike Coughlin](https://github.com/macoughl)**, and **[Ravina Patel](https://github.com/ravinahp)**
- **[r/mcp](https://www.reddit.com/r/mcp)** – A Reddit community dedicated to MCP by **[Frank Fiegel](https://github.com/punkpeye)**
- **[r/modelcontextprotocol](https://www.reddit.com/r/modelcontextprotocol)** – A Model Context Protocol community Reddit page - discuss ideas, get answers to your questions, network with like-minded people, and showcase your projects! by **[Alex Andru](https://github.com/QuantGeekDev)**
- **[Smithery](https://smithery.ai/)** - A registry of MCP servers to find the right tools for your LLM agents by **[Henry Mao](https://github.com/calclavia)**
- **[Toolbase](https://gettoolbase.ai)** - Desktop application that manages tools and MCP servers with just a few clicks - no coding required by **[gching](https://github.com/gching)**
- **[ToolHive](https://github.com/StacklokLabs/toolhive)** - A lightweight utility designed to simplify the deployment and management of MCP servers, ensuring ease of use, consistency, and security through containerization by **[StacklokLabs](https://github.com/StacklokLabs)**

## 🚀 Getting Started

### Using MCP Servers in this Repository
Typescript-based servers in this repository can be used directly with `npx`.

For example, this will start the [Memory](src/memory) server:
```sh
npx -y @modelcontextprotocol/server-memory
```

Python-based servers in this repository can be used directly with [`uvx`](https://docs.astral.sh/uv/concepts/tools/) or [`pip`](https://pypi.org/project/pip/). `uvx` is recommended for ease of use and setup.

For example, this will start the [Git](src/git) server:
```sh
# With uvx
uvx mcp-server-git

# With pip
pip install mcp-server-git
python -m mcp_server_git
```

Follow [these](https://docs.astral.sh/uv/getting-started/installation/) instructions to install `uv` / `uvx` and [these](https://pip.pypa.io/en/stable/installation/) to install `pip`.

### Using an MCP Client
However, running a server on its own isn't very useful, and should instead be configured into an MCP client. For example, here's the Claude Desktop configuration to use the above server:

```json
{
  "mcpServers": {
    "memory": {
      "command": "npx",
      "args": ["-y", "@modelcontextprotocol/server-memory"]
    }
  }
}
```

Additional examples of using the Claude Desktop as an MCP client might look like:

```json
{
  "mcpServers": {
    "filesystem": {
      "command": "npx",
      "args": ["-y", "@modelcontextprotocol/server-filesystem", "/path/to/allowed/files"]
    },
    "git": {
      "command": "uvx",
      "args": ["mcp-server-git", "--repository", "path/to/git/repo"]
    },
    "github": {
      "command": "npx",
      "args": ["-y", "@modelcontextprotocol/server-github"],
      "env": {
        "GITHUB_PERSONAL_ACCESS_TOKEN": "<YOUR_TOKEN>"
      }
    },
    "postgres": {
      "command": "npx",
      "args": ["-y", "@modelcontextprotocol/server-postgres", "postgresql://localhost/mydb"]
    }
  }
}
```

## 🛠️ Creating Your Own Server

Interested in creating your own MCP server? Visit the official documentation at [modelcontextprotocol.io](https://modelcontextprotocol.io/introduction) for comprehensive guides, best practices, and technical details on implementing MCP servers.

## 🤝 Contributing

See [CONTRIBUTING.md](CONTRIBUTING.md) for information about contributing to this repository.

## 🔒 Security

See [SECURITY.md](SECURITY.md) for reporting security vulnerabilities.

## 📜 License

This project is licensed under the MIT License - see the [LICENSE](LICENSE) file for details.

## 💬 Community

- [GitHub Discussions](https://github.com/orgs/modelcontextprotocol/discussions)

## ⭐ Support

If you find MCP servers useful, please consider starring the repository and contributing new servers or improvements!

---

Managed by Anthropic, but built together with the community. The Model Context Protocol is open source and we encourage everyone to contribute their own servers and improvements!<|MERGE_RESOLUTION|>--- conflicted
+++ resolved
@@ -826,11 +826,8 @@
 * **[Foxy Contexts](https://github.com/strowk/foxy-contexts)** – A library to build MCP servers in Golang by **[strowk](https://github.com/strowk)**
 * **[Higress MCP Server Hosting](https://github.com/alibaba/higress/tree/main/plugins/wasm-go/mcp-servers)** - A solution for hosting MCP Servers by extending the API Gateway (based on Envoy) with wasm plugins.
 * **[MCP-Framework](https://mcp-framework.com)** Build MCP servers with elegance and speed in Typescript. Comes with a CLI to create your project with `mcp create app`. Get started with your first server in under 5 minutes by **[Alex Andru](https://github.com/QuantGeekDev)**
-<<<<<<< HEAD
 * **[MCP Plexus](https://github.com/Super-I-Tech/mcp_plexus)**: A secure, **multi-tenant** and Multi-user MCP python server framework built to integrate easily with external services via OAuth 2.1, offering scalable and robust solutions for managing complex AI applications.
-=======
 * **[Next.js MCP Server Template](https://github.com/vercel-labs/mcp-for-next.js)** (Typescript) - A starter Next.js project that uses the MCP Adapter to allow MCP clients to connect and access resources.
->>>>>>> 0a2dbd3e
 * **[Quarkus MCP Server SDK](https://github.com/quarkiverse/quarkus-mcp-server)** (Java)
 * **[SAP ABAP MCP Server SDK](https://github.com/abap-ai/mcp)** - Build SAP ABAP based MCP servers. ABAP 7.52 based with 7.02 downport; runs on R/3 & S/4HANA on-premises, currently not cloud-ready.
 * **[Spring AI MCP Server](https://docs.spring.io/spring-ai/reference/api/mcp/mcp-server-boot-starter-docs.html)** - Provides auto-configuration for setting up an MCP server in Spring Boot applications.
