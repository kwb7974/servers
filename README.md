# Model Context Protocol servers

This repository is a collection of *reference implementations* for the [Model Context Protocol](https://modelcontextprotocol.io/) (MCP), as well as references
to community built servers and additional resources.

The servers in this repository showcase the versatility and extensibility of MCP, demonstrating how it can be used to give Large Language Models (LLMs) secure, controlled access to tools and data sources.
Each MCP server is implemented with either the [Typescript MCP SDK](https://github.com/modelcontextprotocol/typescript-sdk) or [Python MCP SDK](https://github.com/modelcontextprotocol/python-sdk).

> Note: Lists in this README are maintained in alphabetical order to minimize merge conflicts when adding new items.

## 🌟 Reference Servers

These servers aim to demonstrate MCP features and the TypeScript and Python SDKs.

- **[AWS KB Retrieval](src/aws-kb-retrieval-server)** - Retrieval from AWS Knowledge Base using Bedrock Agent Runtime
- **[Brave Search](src/brave-search)** - Web and local search using Brave's Search API
- **[EverArt](src/everart)** - AI image generation using various models
- **[Everything](src/everything)** - Reference / test server with prompts, resources, and tools
- **[Fetch](src/fetch)** - Web content fetching and conversion for efficient LLM usage
- **[Filesystem](src/filesystem)** - Secure file operations with configurable access controls
- **[Git](src/git)** - Tools to read, search, and manipulate Git repositories
- **[GitHub](src/github)** - Repository management, file operations, and GitHub API integration
- **[GitLab](src/gitlab)** - GitLab API, enabling project management
- **[Google Drive](src/gdrive)** - File access and search capabilities for Google Drive
- **[Google Maps](src/google-maps)** - Location services, directions, and place details
- **[Memory](src/memory)** - Knowledge graph-based persistent memory system
- **[PostgreSQL](src/postgres)** - Read-only database access with schema inspection
- **[Puppeteer](src/puppeteer)** - Browser automation and web scraping
- **[Redis](src/redis)** - Interact with Redis key-value stores
- **[Sentry](src/sentry)** - Retrieving and analyzing issues from Sentry.io
- **[Sequential Thinking](src/sequentialthinking)** - Dynamic and reflective problem-solving through thought sequences
- **[Slack](src/slack)** - Channel management and messaging capabilities
- **[Sqlite](src/sqlite)** - Database interaction and business intelligence capabilities
- **[Time](src/time)** - Time and timezone conversion capabilities

## 🤝 Third-Party Servers

### 🎖️ Official Integrations

Official integrations are maintained by companies building production ready MCP servers for their platforms.

- <img height="12" width="12" src="https://www.21st.dev/favicon.ico" alt="21st.dev Logo" /> **[21st.dev Magic](https://github.com/21st-dev/magic-mcp)** - Create crafted UI components inspired by the best 21st.dev design engineers.
- <img height="12" width="12" src="https://www.agentql.com/favicon/favicon.png" alt="AgentQL Logo" /> **[AgentQL](https://github.com/tinyfish-io/agentql-mcp)** - Enable AI agents to get structured data from unstructured web with [AgentQL](https://www.agentql.com/).
- <img height="12" width="12" src="https://apify.com/favicon.ico" alt="Apify Logo" /> **[Apify](https://github.com/apify/actors-mcp-server)** - [Actors MCP Server](https://apify.com/apify/actors-mcp-server): Use 3,000+ pre-built cloud tools to extract data from websites, e-commerce, social media, search engines, maps, and more
- <img height="12" width="12" src="https://resources.audiense.com/hubfs/favicon-1.png" alt="Audiense Logo" /> **[Audiense Insights](https://github.com/AudienseCo/mcp-audiense-insights)** - Marketing insights and audience analysis from [Audiense](https://www.audiense.com/products/audiense-insights) reports, covering demographic, cultural, influencer, and content engagement analysis.
- <img height="12" width="12" src="https://axiom.co/favicon.ico" alt="Axiom Logo" /> **[Axiom](https://github.com/axiomhq/mcp-server-axiom)** - Query and analyze your Axiom logs, traces, and all other event data in natural language
- <img height="12" width="12" src="https://www.bankless.com/favicon.ico" alt="Bankless Logo" /> **[Bankless Onchain](https://github.com/bankless/onchain-mcp)** - Query Onchain data, like ERC20 tokens, transaction history, smart contract state.
- <img height="12" width="12" src="https://browserbase.com/favicon.ico" alt="Browserbase Logo" /> **[Browserbase](https://github.com/browserbase/mcp-server-browserbase)** - Automate browser interactions in the cloud (e.g. web navigation, data extraction, form filling, and more)
- <img height="12" width="12" src="https://www.chronulus.com/favicon/chronulus-logo-blue-on-alpha-square-128x128.ico" alt="Chronulus AI Logo" /> **[Chronulus AI](https://github.com/ChronulusAI/chronulus-mcp)** - Predict anything with Chronulus AI forecasting and prediction agents.
- <img height="12" width="12" src="https://clickhouse.com/favicon.ico" alt="ClickHouse Logo" /> **[ClickHouse](https://github.com/ClickHouse/mcp-clickhouse)** - Query your [ClickHouse](https://clickhouse.com/) database server.
- <img height="12" width="12" src="https://cdn.simpleicons.org/cloudflare" /> **[Cloudflare](https://github.com/cloudflare/mcp-server-cloudflare)** - Deploy, configure & interrogate your resources on the Cloudflare developer platform (e.g. Workers/KV/R2/D1)
- <img height="12" width="12" src="https://www.comet.com/favicon.ico" alt="Comet Logo" /> **[Comet Opik](https://github.com/comet-ml/opik-mcp)** - Query and analyze your [Opik](https://github.com/comet-ml/opik) logs, traces, prompts and all other telemtry data from your LLMs in natural language.
- <img height="12" width="12" src="https://e2b.dev/favicon.ico" alt="E2B Logo" /> **[E2B](https://github.com/e2b-dev/mcp-server)** - Run code in secure sandboxes hosted by [E2B](https://e2b.dev)
- <img height="12" width="12" src="https://static.edubase.net/media/brand/favicon/favicon-32x32.png" alt="EduBase Logo" /> **[EduBase](https://github.com/EduBase/MCP)** - Interact with [EduBase](https://www.edubase.net), a comprehensive e-learning platform with advanced quizzing, exam management, and content organization capabilities
- <img height="12" width="12" src="https://esignatures.com/favicon.ico" alt="eSignatures Logo" /> **[eSignatures](https://github.com/esignaturescom/mcp-server-esignatures)** - Contract and template management for drafting, reviewing, and sending binding contracts.
- <img height="12" width="12" src="https://exa.ai/images/favicon-32x32.png" alt="Exa Logo" /> **[Exa](https://github.com/exa-labs/exa-mcp-server)** - Search Engine made for AIs by [Exa](https://exa.ai)
- <img height="12" width="12" src="https://fewsats.com/favicon.svg" alt="Fewsats Logo" /> **[Fewsats](https://github.com/Fewsats/fewsats-mcp)** - Enable AI Agents to purchase anything in a secure way using [Fewsats](https://fewsats.com)
- <img height="12" width="12" src="https://firecrawl.dev/favicon.ico" alt="Firecrawl Logo" /> **[Firecrawl](https://github.com/mendableai/firecrawl-mcp-server)** - Extract web data with [Firecrawl](https://firecrawl.dev)
- <img height="12" width="12" src="https://fireproof.storage/favicon.ico" alt="Fireproof Logo" /> **[Fireproof](https://github.com/fireproof-storage/mcp-database-server)** - Immutable ledger database with live synchronization
- <img height="12" width="12" src="https://grafana.com/favicon.ico" alt="Grafana Logo" /> **[Grafana](https://github.com/grafana/mcp-grafana)** - Search dashboards, investigate incidents and query datasources in your Grafana instance
- <img height="12" width="12" src="https://framerusercontent.com/images/KCOWBYLKunDff1Dr452y6EfjiU.png" alt="Graphlit Logo" /> **[Graphlit](https://github.com/graphlit/graphlit-mcp-server)** - Ingest anything from Slack to Gmail to podcast feeds, in addition to web crawling, into a searchable [Graphlit](https://www.graphlit.com) project.
- **[IBM wxflows](https://github.com/IBM/wxflows/tree/main/examples/mcp/javascript)** - Tool platform by IBM to build, test and deploy tools for any data source
- <img height="12" width="12" src="https://forevervm.com/icon.png" alt="ForeverVM Logo" /> **[ForeverVM](https://github.com/jamsocket/forevervm/tree/main/javascript/mcp-server)** - Run Python in a code sandbox.
- <img height="12" width="12" src="https://inkeep.com/favicon.ico" alt="Inkeep Logo" /> **[Inkeep](https://github.com/inkeep/mcp-server-python)** - RAG Search over your content powered by [Inkeep](https://inkeep.com)
- <img height="12" width="12" src="https://integration.app/favicon.ico" alt="Integration App Icon" /> **[Integration App](https://github.com/integration-app/mcp-server)** - Interact with any other SaaS applications on behalf of your customers. 
- <img height="12" width="12" src="https://cdn.simpleicons.org/jetbrains" /> **[JetBrains](https://github.com/JetBrains/mcp-jetbrains)** – Work on your code with JetBrains IDEs
- <img height="12" width="12" src="https://kagi.com/favicon.ico" alt="Kagi Logo" /> **[Kagi Search](https://github.com/kagisearch/kagimcp)** - Search the web using Kagi's search API
- <img height="12" width="12" src="https://langfuse.com/favicon.ico" alt="Langfuse Logo" /> **[Langfuse Prompt Management](https://github.com/langfuse/mcp-server-langfuse)** - Open-source tool for collaborative editing, versioning, evaluating, and releasing prompts.
- <img height="12" width="12" src="https://lingo.dev/favicon.ico" alt="Lingo.dev Logo" /> **[Lingo.dev](https://github.com/lingodotdev/lingo.dev/blob/main/mcp.md)** - Make your AI agent speak every language on the planet, using [Lingo.dev](https://lingo.dev) Localization Engine.
- <img height="12" width="12" src="https://www.meilisearch.com/favicon.ico" alt="Meilisearch Logo" /> **[Meilisearch](https://github.com/meilisearch/meilisearch-mcp)** - Interact & query with Meilisearch (Full-text & semantic search API)
- <img height="12" width="12" src="https://metoro.io/static/images/logos/Metoro.svg" /> **[Metoro](https://github.com/metoro-io/metoro-mcp-server)** - Query and interact with kubernetes environments monitored by Metoro
- <img height="12" width="12" src="https://milvus.io/favicon-32x32.png" /> **[Milvus](https://github.com/zilliztech/mcp-server-milvus)** - Search, Query and interact with data in your Milvus Vector Database.
- <img height="12" width="12" src="https://www.motherduck.com/favicon.ico" alt="MotherDuck Logo" /> **[MotherDuck](https://github.com/motherduckdb/mcp-server-motherduck)** - Query and analyze data with MotherDuck and local DuckDB
- <img height="12" width="12" src="https://needle-ai.com/images/needle-logo-orange-2-rounded.png" alt="Needle AI Logo" /> **[Needle](https://github.com/needle-ai/needle-mcp)** - Production-ready RAG out of the box to search and retrieve data from your own documents.
- <img height="12" width="12" src="https://neo4j.com/favicon.ico" alt="Neo4j Logo" /> **[Neo4j](https://github.com/neo4j-contrib/mcp-neo4j/)** - Neo4j graph database server (schema + read/write-cypher) and separate graph database backed memory
- **[Neon](https://github.com/neondatabase/mcp-server-neon)** - Interact with the Neon serverless Postgres platform
- <img height="12" width="12" src="https://oxylabs.io/favicon.ico" alt="Oxylabs Logo" /> **[Oxylabs](https://github.com/oxylabs/oxylabs-mcp)** - Scrape websites with Oxylabs Web API, supporting dynamic rendering and parsing for structured data extraction.
- <img height="12" width="12" src="https://qdrant.tech/img/brand-resources-logos/logomark.svg" /> **[Qdrant](https://github.com/qdrant/mcp-server-qdrant/)** - Implement semantic memory layer on top of the Qdrant vector search engine
- **[Raygun](https://github.com/MindscapeHQ/mcp-server-raygun)** - Interact with your crash reporting and real using monitoring data on your Raygun account
- <img height="12" width="12" src="https://www.rember.com/favicon.ico" alt="Rember Logo" /> **[Rember](https://github.com/rember/rember-mcp)** - Create spaced repetition flashcards in [Rember](https://rember.com) to remember anything you learn in your chats
- <img height="12" width="12" src="https://riza.io/favicon.ico" alt="Riza logo" /> **[Riza](https://github.com/riza-io/riza-mcp)** - Arbitrary code execution and tool-use platform for LLMs by [Riza](https://riza.io)
- <img height="12" width="12" src="https://pics.fatwang2.com/56912e614b35093426c515860f9f2234.svg" /> [Search1API](https://github.com/fatwang2/search1api-mcp) - One API for Search, Crawling, and Sitemaps
- <img height="12" width="12" src="https://screenshotone.com/favicon.ico" alt="ScreenshotOne Logo" /> **[ScreenshotOne](https://github.com/screenshotone/mcp/)** - Render website screenshots with [ScreenshotOne](https://screenshotone.com/)
- <img height="12" width="12" src="https://stripe.com/favicon.ico" alt="Stripe Logo" /> **[Stripe](https://github.com/stripe/agent-toolkit)** - Interact with Stripe API
- <img height="12" width="12" src="https://tavily.com/favicon.ico" alt="Tavily Logo" /> **[Tavily](https://github.com/tavily-ai/tavily-mcp)** - Search engine for AI agents (search + extract) powered by [Tavily](https://tavily.com/)
- <img height="12" width="12" src="https://www.tinybird.co/favicon.ico" alt="Tinybird Logo" /> **[Tinybird](https://github.com/tinybirdco/mcp-tinybird)** - Interact with Tinybird serverless ClickHouse platform
- <img height="12" width="12" src="https://unifai.network/favicon.ico" alt="UnifAI Logo" /> **[UnifAI](https://github.com/unifai-network/unifai-mcp-server)** - Dynamically search and call tools using [UnifAI Network](https://unifai.network)
- <img height="12" width="12" src="https://verodat.io/assets/favicon-16x16.png" alt="Verodat Logo" /> **[Verodat](https://github.com/Verodat/verodat-mcp-server)** - Interact with Verodat AI Ready Data platform

### 🌎 Community Servers

A growing set of community-developed and maintained servers demonstrates various applications of MCP across different domains.

> **Note:** Community servers are **untested** and should be used at **your own risk**. They are not affiliated with or endorsed by Anthropic.
> 
- **[Ableton Live](https://github.com/Simon-Kansara/ableton-live-mcp-server)** - an MCP server to control Ableton Live.
- **[AWS S3](https://github.com/aws-samples/sample-mcp-server-s3)** - A sample MCP server for AWS S3 that flexibly fetches objects from S3 such as PDF documents
- **[AWS](https://github.com/rishikavikondala/mcp-server-aws)** - Perform operations on your AWS resources using an LLM
- **[AWS Athena](https://github.com/lishenxydlgzs/aws-athena-mcp)** - A MCP server for AWS Athena to run SQL queries on Glue Catalog
- **[Airtable](https://github.com/domdomegg/airtable-mcp-server)** - Read and write access to [Airtable](https://airtable.com/) databases, with schema inspection.
- **[Airtable](https://github.com/felores/airtable-mcp)** - Airtable Model Context Protocol Server.
- **[AlphaVantage](https://github.com/calvernaz/alphavantage)** - MCP server for stock market data API [AlphaVantage](https://www.alphavantage.co)
- **[Anki](https://github.com/scorzeth/anki-mcp-server)** - An MCP server for interacting with your [Anki](https://apps.ankiweb.net) decks and cards.
- **[Any Chat Completions](https://github.com/pyroprompts/any-chat-completions-mcp)** - Interact with any OpenAI SDK Compatible Chat Completions API like OpenAI, Perplexity, Groq, xAI and many more.
- **[ArangoDB](https://github.com/ravenwits/mcp-server-arangodb)** - MCP Server that provides database interaction capabilities through [ArangoDB](https://arangodb.com/).
- **[Atlassian](https://github.com/sooperset/mcp-atlassian)** - Interact with Atlassian Cloud products (Confluence and Jira) including searching/reading Confluence spaces/pages, accessing Jira issues, and project metadata.
- **[Base Free USDC Transfer](https://github.com/magnetai/mcp-free-usdc-transfer)** - Send USDC on [Base](https://base.org) for free using Claude AI! Built with [Coinbase CDP](https://docs.cdp.coinbase.com/mpc-wallet/docs/welcome).
- **[BigQuery](https://github.com/LucasHild/mcp-server-bigquery)** (by LucasHild) - This server enables LLMs to inspect database schemas and execute queries on BigQuery.
- **[BigQuery](https://github.com/ergut/mcp-bigquery-server)** (by ergut) - Server implementation for Google BigQuery integration that enables direct BigQuery database access and querying capabilities
- **[CFBD API](https://github.com/lenwood/cfbd-mcp-server)** - An MCP server for the [College Football Data API](https://collegefootballdata.com/).
- **[ChatMCP](https://github.com/AI-QL/chat-mcp)** – An Open Source Cross-platform GUI Desktop application compatible with Linux, macOS, and Windows, enabling seamless interaction with MCP servers across dynamically selectable LLMs, by **[AIQL](https://github.com/AI-QL)**
- **[ChatSum](https://github.com/mcpso/mcp-server-chatsum)** - Query and Summarize chat messages with LLM. by [mcpso](https://mcp.so)
- **[Chroma](https://github.com/privetin/chroma)** - Vector database server for semantic document search and metadata filtering, built on Chroma
- **[ClaudePost](https://github.com/ZilongXue/claude-post)** - ClaudePost enables seamless email management for Gmail, offering secure features like email search, reading, and sending.
- **[Cloudinary](https://github.com/felores/cloudinary-mcp-server)** - Cloudinary Model Context Protocol Server to upload media to Cloudinary and get back the media link and details.
- **[code-executor](https://github.com/bazinga012/mcp_code_executor)** - An MCP server that allows LLMs to execute Python code within a specified Conda environment.
- **[code-sandbox-mcp](https://github.com/Automata-Labs-team/code-sandbox-mcp)** - An MCP server to create secure code sandbox environment for executing code within Docker containers.
- **[cognee-mcp](https://github.com/topoteretes/cognee/tree/main/cognee-mcp)** - GraphRAG memory server with customizable ingestion, data processing and search
- **[coin_api_mcp](https://github.com/longmans/coin_api_mcp)** - Provides access to [coinmarketcap](https://coinmarketcap.com/) cryptocurrency data.
- **[Contentful-mcp](https://github.com/ivo-toby/contentful-mcp)** - Read, update, delete, publish content in your [Contentful](https://contentful.com) space(s) from this MCP Server.
- **[Dappier](https://github.com/DappierAI/dappier-mcp)** - Connect LLMs to real-time, rights-cleared, proprietary data from trusted sources. Access specialized models for Real-Time Web Search, News, Sports, Financial Data, Crypto, and premium publisher content. Explore data models at [marketplace.dappier.com](https://marketplace.dappier.com/marketplace).
- **[Data Exploration](https://github.com/reading-plus-ai/mcp-server-data-exploration)** - MCP server for autonomous data exploration on .csv-based datasets, providing intelligent insights with minimal effort. NOTE: Will execute arbitrary Python code on your machine, please use with caution!
- **[Dataset Viewer](https://github.com/privetin/dataset-viewer)** - Browse and analyze Hugging Face datasets with features like search, filtering, statistics, and data export
- **[DeepSeek MCP Server](https://github.com/DMontgomery40/deepseek-mcp-server)** - Model Context Protocol server integrating DeepSeek's advanced language models, in addition to [other useful API endpoints](https://github.com/DMontgomery40/deepseek-mcp-server?tab=readme-ov-file#features)
- **[Deepseek_R1](https://github.com/66julienmartin/MCP-server-Deepseek_R1)** - A Model Context Protocol (MCP) server implementation connecting Claude Desktop with DeepSeek's language models (R1/V3)
- **[deepseek-thinker-mcp](https://github.com/ruixingshi/deepseek-thinker-mcp)** - A MCP (Model Context Protocol) provider Deepseek reasoning content to MCP-enabled AI Clients, like Claude Desktop. Supports access to Deepseek's thought processes from the Deepseek API service or from a local Ollama server.
- **[Descope](https://github.com/descope-sample-apps/descope-mcp-server)** - An MCP server to integrate with [Descope](https://descope.com) to search audit logs, manage users, and more.
- **[DevRev](https://github.com/kpsunil97/devrev-mcp-server)** - An MCP server to integrate with DevRev APIs to search through your DevRev Knowledge Graph where objects can be imported from diff. sources listed [here](https://devrev.ai/docs/import#available-sources).
- **[Dify](https://github.com/YanxingLiu/dify-mcp-server)** - A simple implementation of an MCP server for dify workflows.
- **[Discord](https://github.com/v-3/discordmcp)** - A MCP server to connect to Discord guilds through a bot and read and write messages in channels
- **[Discourse](https://github.com/AshDevFr/discourse-mcp-server)** - A MCP server to search Discourse posts on a Discourse forum.
- **[Docker](https://github.com/ckreiling/mcp-server-docker)** - Integrate with Docker to manage containers, images, volumes, and networks.
- **[Drupal](https://github.com/Omedia/mcp-server-drupal)** - Server for interacting with [Drupal](https://www.drupal.org/project/mcp) using STDIO transport layer.
- **[Elasticsearch](https://github.com/cr7258/elasticsearch-mcp-server)** - MCP server implementation that provides Elasticsearch interaction.
- **[ElevenLabs](https://github.com/mamertofabian/elevenlabs-mcp-server)** - A server that integrates with ElevenLabs text-to-speech API capable of generating full voiceovers with multiple voices.
- **[Ergo Blockchain MCP](https://github.com/marctheshark3/ergo-mcp)** -An MCP server to integrate Ergo Blockchain Node and Explorer APIs for checking address balances, analyzing transactions, viewing transaction history, performing forensic analysis of addresses, searching for tokens, and monitoring network status.
- **[Eunomia](https://github.com/whataboutyou-ai/eunomia-MCP-server)** - Extension of the Eunomia framework that connects Eunomia instruments with MCP servers
- **[EVM MCP Server](https://github.com/mcpdotdirect/evm-mcp-server)** - Comprehensive blockchain services for 30+ EVM networks, supporting native tokens, ERC20, NFTs, smart contracts, transactions, and ENS resolution.
- **[Everything Search](https://github.com/mamertofabian/mcp-everything-search)** - Fast file searching capabilities across Windows (using [Everything SDK](https://www.voidtools.com/support/everything/sdk/)), macOS (using mdfind command), and Linux (using locate/plocate command).
- **[Fetch](https://github.com/zcaceres/fetch-mcp)** - A server that flexibly fetches HTML, JSON, Markdown, or plaintext.
- **[Figma](https://github.com/GLips/Figma-Context-MCP)** - Give your coding agent direct access to Figma file data, helping it one-shot design implementation.
- **[FireCrawl](https://github.com/vrknetha/mcp-server-firecrawl)** - Advanced web scraping with JavaScript rendering, PDF support, and smart rate limiting
- **[FlightRadar24](https://github.com/sunsetcoder/flightradar24-mcp-server)** - A Claude Desktop MCP server that helps you track flights in real-time using Flightradar24 data.
- **[Ghost](https://github.com/MFYDev/ghost-mcp)** - A Model Context Protocol (MCP) server for interacting with Ghost CMS through LLM interfaces like Claude.
- **[Glean](https://github.com/longyi1207/glean-mcp-server)** - A server that uses Glean API to search and chat.
- **[Gmail](https://github.com/GongRzhe/Gmail-MCP-Server)** - A Model Context Protocol (MCP) server for Gmail integration in Claude Desktop with auto authentication support.
- **[Goal Story](https://github.com/hichana/goalstory-mcp)** - a Goal Tracker and Visualization Tool for personal and professional development.
- **[Golang Filesystem Server](https://github.com/mark3labs/mcp-filesystem-server)** - Secure file operations with configurable access controls built with Go!
- **[Google Calendar](https://github.com/v-3/google-calendar)** - Integration with Google Calendar to check schedules, find time, and add/delete events
- **[Google Calendar](https://github.com/nspady/google-calendar-mcp)** - Google Calendar MCP Server for managing Google calendar events. Also supports searching for events by attributes like title and location.
- **[Google Custom Search](https://github.com/adenot/mcp-google-search)** - Provides Google Search results via the Google Custom Search API
- **[Google Tasks](https://github.com/zcaceres/gtasks-mcp)** - Google Tasks API Model Context Protocol Server.
- **[GraphQL Schema](https://github.com/hannesj/mcp-graphql-schema)** - Allow LLMs to explore large GraphQL schemas without bloating the context.
- **[Holaspirit](https://github.com/syucream/holaspirit-mcp-server)** - Interact with [Holaspirit](https://www.holaspirit.com/).
- **[Home Assistant](https://github.com/tevonsb/homeassistant-mcp)** - Interact with [Home Assistant](https://www.home-assistant.io/) including viewing and controlling lights, switches, sensors, and all other Home Assistant entities.
- **[HubSpot](https://github.com/buryhuang/mcp-hubspot)** - HubSpot CRM integration for managing contacts and companies. Create and retrieve CRM data directly through Claude chat.
- **[HuggingFace Spaces](https://github.com/evalstate/mcp-hfspace)** - Server for using HuggingFace Spaces, supporting Open Source Image, Audio, Text Models and more. Claude Desktop mode for easy integration.
- **[Hyperliquid](https://github.com/mektigboy/server-hyperliquid)** - An MCP server implementation that integrates the Hyperliquid SDK for exchange data.
- **[Inoyu](https://github.com/sergehuber/inoyu-mcp-unomi-server)** - Interact with an Apache Unomi CDP customer data platform to retrieve and update customer profiles
- **[iTerm MCP](https://github.com/ferrislucas/iterm-mcp)** - Integration with iTerm2 terminal emulator for macOS, enabling LLMs to execute and monitor terminal commands.
- **[JavaFX](https://github.com/mcpso/mcp-server-javafx)** - Make drawings using a JavaFX canvas
- **[JDBC](https://github.com/quarkiverse/quarkus-mcp-servers/tree/main/jdbc)** - Connect to any JDBC-compatible database and query, insert, update, delete, and more. Supports MySQL, PostgreSQL, Oracle, SQL Server, sqllite and [more](https://github.com/quarkiverse/quarkus-mcp-servers/tree/main/jdbc#supported-jdbc-variants).
- **[JSON](https://github.com/GongRzhe/JSON-MCP-Server)** - JSON handling and processing server with advanced query capabilities using JSONPath syntax and support for array, string, numeric, and date operations.
- **[Keycloak MCP](https://github.com/ChristophEnglisch/keycloak-model-context-protocol)** - This MCP server enables natural language interaction with Keycloak for user and realm management including creating, deleting, and listing users and realms.
- **[Kibela](https://github.com/kiwamizamurai/mcp-kibela-server)** (by kiwamizamurai) - Interact with Kibela API.
- **[kintone](https://github.com/macrat/mcp-server-kintone)** - Manage records and apps in [kintone](https://kintone.com) through LLM tools.
- **[Kubernetes](https://github.com/Flux159/mcp-server-kubernetes)** - Connect to Kubernetes cluster and manage pods, deployments, and services.
- **[Kubernetes and OpenShift](https://github.com/manusa/kubernetes-mcp-server)** - A powerful Kubernetes MCP server with additional support for OpenShift. Besides providing CRUD operations for any Kubernetes resource, this server provides specialized tools to interact with your cluster.
- **[Lightdash](https://github.com/syucream/lightdash-mcp-server)** - Interact with [Lightdash](https://www.lightdash.com/), a BI tool.
- **[Linear](https://github.com/jerhadf/linear-mcp-server)** - Allows LLM to interact with Linear's API for project management, including searching, creating, and updating issues.
- **[LINE](https://github.com/amornpan/py-mcp-line)** (by amornpan) - Implementation for LINE Bot integration that enables Language Models to read and analyze LINE conversations through a standardized interface. Features asynchronous operation, comprehensive logging, webhook event handling, and support for various message types.
- **[LlamaCloud](https://github.com/run-llama/mcp-server-llamacloud)** (by marcusschiesser) - Integrate the data stored in a managed index on [LlamaCloud](https://cloud.llamaindex.ai/)
- **[llm-context](https://github.com/cyberchitta/llm-context.py)** - Provides a repo-packing MCP tool with configurable profiles that specify file inclusion/exclusion patterns and optional prompts.
- **[MariaDB](https://github.com/abel9851/mcp-server-mariadb)** - MariaDB database integration with configurable access controls in Python.
- **[MCP Compass](https://github.com/liuyoshio/mcp-compass)** - Suggest the right MCP server for your needs
- **[MCP Installer](https://github.com/anaisbetts/mcp-installer)** - This server is a server that installs other MCP servers for you.
- **[mcp-k8s-go](https://github.com/strowk/mcp-k8s-go)** - Golang-based Kubernetes server for MCP to browse pods and their logs, events, namespaces and more. Built to be extensible.
- **[mcp-proxy](https://github.com/sparfenyuk/mcp-proxy)** - Connect to MCP servers that run on SSE transport, or expose stdio servers as an SSE server.
- **[mem0-mcp](https://github.com/mem0ai/mem0-mcp)** - A Model Context Protocol server for Mem0, which helps with managing coding preferences.
- **[MSSQL](https://github.com/aekanun2020/mcp-server/)** - MSSQL database integration with configurable access controls and schema inspection
- **[MSSQL](https://github.com/JexinSam/mssql_mcp_server)** (by jexin) - MCP Server for MSSQL database in Python
- **[MSSQL-Python](https://github.com/amornpan/py-mcp-mssql)** (by amornpan) - A read-only Python implementation for MSSQL database access with enhanced security features, configurable access controls, and schema inspection capabilities. Focuses on safe database interaction through Python ecosystem.
- **[Markdownify](https://github.com/zcaceres/mcp-markdownify-server)** - MCP to convert almost anything to Markdown (PPTX, HTML, PDF, Youtube Transcripts and more)
- **[Minima](https://github.com/dmayboroda/minima)** - MCP server for RAG on local files
- **[MongoDB](https://github.com/kiliczsh/mcp-mongo-server)** - A Model Context Protocol Server for MongoDB.
- **[Monday.com](https://github.com/sakce/mcp-server-monday)** - MCP Server to interact with Monday.com boards and items.
- **[MySQL](https://github.com/benborla/mcp-server-mysql)** (by benborla) - MySQL database integration in NodeJS with configurable access controls and schema inspection
- **[MySQL](https://github.com/designcomputer/mysql_mcp_server)** (by DesignComputer) - MySQL database integration in Python with configurable access controls and schema inspection
- **[NASA](https://github.com/ProgramComputer/NASA-MCP-server)** (by ProgramComputer) - Access to a unified gateway of NASA's data sources including but not limited to APOD, NEO, EPIC, GIBS.
- **[NS Travel Information](https://github.com/r-huijts/ns-mcp-server)** - Access Dutch Railways (NS) real-time train travel information and disruptions through the official NS API.
- **[Neo4j](https://github.com/da-okazaki/mcp-neo4j-server)** - A community built server that interacts with Neo4j Graph Database.
- **[Neovim](https://github.com/bigcodegen/mcp-neovim-server)** - An MCP Server for your Neovim session.
- **[Notion](https://github.com/suekou/mcp-notion-server)** (by suekou) - Interact with Notion API.
- **[Notion](https://github.com/v-3/notion-server)** (by v-3) - Notion MCP integration. Search, Read, Update, and Create pages through Claude chat.
- **[oatpp-mcp](https://github.com/oatpp/oatpp-mcp)** - C++ MCP integration for Oat++. Use [Oat++](https://oatpp.io) to build MCP servers.
- **[Obsidian Markdown Notes](https://github.com/calclavia/mcp-obsidian)** - Read and search through your Obsidian vault or any directory containing Markdown notes
- **[obsidian-mcp](https://github.com/StevenStavrakis/obsidian-mcp)** - (by Steven Stavrakis) An MCP server for Obsidian.md with tools for searching, reading, writing, and organizing notes.
- **[Okta](https://github.com/kapilduraphe/okta-mcp-server)** - Interact with Okta API.
- **[OneNote](https://github.com/rajvirtual/MCP-Servers/tree/master/onenote)** - (by Rajesh Vijay) An MCP server that connects to Microsoft OneNote using the Microsoft Graph API. Reading notebooks, sections, and pages from OneNote,Creating new notebooks, sections, and pages in OneNote.
- **[OpenAPI](https://github.com/snaggle-ai/openapi-mcp-server)** - Interact with [OpenAPI](https://www.openapis.org/) APIs.
- **[OpenAPI Schema](https://github.com/hannesj/mcp-openapi-schema)** - Allow LLMs to explore large [OpenAPI](https://www.openapis.org/) schemas without bloating the context.
- **[OpenCTI](https://github.com/Spathodea-Network/opencti-mcp)** - Interact with OpenCTI platform to retrieve threat intelligence data including reports, indicators, malware and threat actors.
- **[OpenDota](https://github.com/asusevski/opendota-mcp-server)** - Interact with OpenDota API to retrieve Dota 2 match data, player statistics, and more.
- **[OpenRPC](https://github.com/shanejonas/openrpc-mpc-server)** - Interact with and discover JSON-RPC APIs via [OpenRPC](https://open-rpc.org).
- **[Open Strategy Partners Marketing Tools](https://github.com/open-strategy-partners/osp_marketing_tools)** - Content editing codes, value map, and positioning tools for product marketing.
- **[Pandoc](https://github.com/vivekVells/mcp-pandoc)** - MCP server for seamless document format conversion using Pandoc, supporting Markdown, HTML, PDF, DOCX (.docx), csv and more.
- **[PIF](https://github.com/hungryrobot1/MCP-PIF)** - A Personal Intelligence Framework (PIF), providing tools for file operations, structured reasoning, and journal-based documentation to support continuity and evolving human-AI collaboration across sessions.
- **[Pinecone](https://github.com/sirmews/mcp-pinecone)** - MCP server for searching and uploading records to Pinecone. Allows for simple RAG features, leveraging Pinecone's Inference API.
- **[Placid.app](https://github.com/felores/placid-mcp-server)** - Generate image and video creatives using Placid.app templates
- **[Playwright](https://github.com/executeautomation/mcp-playwright)** - This MCP Server will help you run browser automation and webscraping using Playwright
- **[Postman](https://github.com/shannonlal/mcp-postman)** - MCP server for running Postman Collections locally via Newman. Allows for simple execution of Postman Server and returns the results of whether the collection passed all the tests.
- **[Productboard](https://github.com/kenjihikmatullah/productboard-mcp)** - Integrate the Productboard API into agentic workflows via MCP.
- **[Qwen_Max](https://github.com/66julienmartin/MCP-server-Qwen_Max)** - A Model Context Protocol (MCP) server implementation for the Qwen models.
- **[RabbitMQ](https://github.com/kenliao94/mcp-server-rabbitmq)** - The MCP server that interacts with RabbitMQ to publish and consume messages.
- **[RAG Web Browser](https://github.com/apify/mcp-server-rag-web-browser)** An MCP server for Apify's open-source RAG Web Browser [Actor](https://apify.com/apify/rag-web-browser) to perform web searches, scrape URLs, and return content in Markdown.
- **[Reaper](https://github.com/dschuler36/reaper-mcp-server)** - Interact with your [Reaper](https://www.reaper.fm/) (Digital Audio Workstation) projects.
- **[Redis](https://github.com/GongRzhe/REDIS-MCP-Server)** - Redis database operations and caching microservice server with support for key-value operations, expiration management, and pattern-based key listing.
- **[Redis](https://github.com/prajwalnayak7/mcp-server-redis)** MCP server to interact with Redis Server, AWS Memory DB, etc for caching or other use-cases where in-memory and key-value based storage is appropriate
- **[Rememberizer AI](https://github.com/skydeckai/mcp-server-rememberizer)** - An MCP server designed for interacting with the Rememberizer data source, facilitating enhanced knowledge retrieval.
- **[Replicate](https://github.com/deepfates/mcp-replicate)** - Search, run and manage machine learning models on Replicate through a simple tool-based interface. Browse models, create predictions, track their status, and handle generated images.
- **[Rijksmuseum](https://github.com/r-huijts/rijksmuseum-mcp)** - Interface with the Rijksmuseum API to search artworks, retrieve artwork details, access image tiles, and explore user collections.
- **[Salesforce MCP](https://github.com/smn2gnt/MCP-Salesforce)** - Interact with Salesforce Data and Metadata
- **[Scholarly](https://github.com/adityak74/mcp-scholarly)** - A MCP server to search for scholarly and academic articles.
- **[SearXNG](https://github.com/ihor-sokoliuk/mcp-searxng)** - A Model Context Protocol Server for [SearXNG](https://docs.searxng.org)
- **[ServiceNow](https://github.com/osomai/servicenow-mcp)** - A MCP server to interact with a ServiceNow instance
- **[Snowflake](https://github.com/isaacwasserman/mcp-snowflake-server)** - This MCP server enables LLMs to interact with Snowflake databases, allowing for secure and controlled data operations.
- **[Solana Agent Kit](https://github.com/sendaifun/solana-agent-kit/tree/main/examples/agent-kit-mcp-server)** - This MCP server enables LLMs to interact with the Solana blockchain with help of Solana Agent Kit by SendAI, allowing for 40+ protcool actions and growing 
- **[Spotify](https://github.com/varunneal/spotify-mcp)** - This MCP allows an LLM to play and use Spotify.
- **[Stripe](https://github.com/atharvagupta2003/mcp-stripe)** - This MCP allows integration with Stripe for handling payments, customers, and refunds.
- **[TMDB](https://github.com/Laksh-star/mcp-server-tmdb)** - This MCP server integrates with The Movie Database (TMDB) API to provide movie information, search capabilities, and recommendations.
- **[Tavily search](https://github.com/RamXX/mcp-tavily)** - An MCP server for Tavily's search & news API, with explicit site inclusions/exclusions
- **[Ticketmaster](https://github.com/delorenj/mcp-server-ticketmaster)** - Search for events, venues, and attractions through the Ticketmaster Discovery API
- **[Todoist](https://github.com/abhiz123/todoist-mcp-server)** - Interact with Todoist to manage your tasks.
- **[Typesense](https://github.com/suhail-ak-s/mcp-typesense-server)** - A Model Context Protocol (MCP) server implementation that provides AI models with access to Typesense search capabilities. This server enables LLMs to discover, search, and analyze data stored in Typesense collections.
- **[Travel Planner](https://github.com/GongRzhe/TRAVEL-PLANNER-MCP-Server)** - Travel planning and itinerary management server integrating with Google Maps API for location search, place details, and route calculations.
- **[Unity Catalog](https://github.com/ognis1205/mcp-server-unitycatalog)** - An MCP server that enables LLMs to interact with Unity Catalog AI, supporting CRUD operations on Unity Catalog Functions and executing them as MCP tools.
- **[Vega-Lite](https://github.com/isaacwasserman/mcp-vegalite-server)** - Generate visualizations from fetched data using the VegaLite format and renderer.
- **[Video Editor](https://github.com/burningion/video-editing-mcp)** - A Model Context Protocol Server to add, edit, and search videos with [Video Jungle](https://www.video-jungle.com/).
<<<<<<< HEAD
- **[Webflow](https://github.com/kapilduraphe/webflow-mcp-server)** - Interfact with the Webflow APIs 
=======
- **[Virtual location (Google Street View,etc.)](https://github.com/mfukushim/map-traveler-mcp)** - Integrates Google Map, Google Street View, PixAI, Stability.ai, ComfyUI API and Bluesky to provide a virtual location simulation in LLM (written in Effect.ts)
- **[VolcEngine TOS](https://github.com/dinghuazhou/sample-mcp-server-tos)** - A sample MCP server for VolcEngine TOS that flexibly get objects from TOS.
>>>>>>> 7034c3d1
- **[WildFly MCP](https://github.com/wildfly-extras/wildfly-mcp)** - WildFly MCP server that enables LLM to interact with running WildFly servers (retrieve metrics, logs, invoke operations, ...).
- **[Windows CLI](https://github.com/SimonB97/win-cli-mcp-server)** - MCP server for secure command-line interactions on Windows systems, enabling controlled access to PowerShell, CMD, and Git Bash shells.
- **[World Bank data API](https://github.com/anshumax/world_bank_mcp_server)** - A server that fetches data indicators available with the World Bank as part of their data API
- **[X (Twitter)](https://github.com/EnesCinr/twitter-mcp)** (by EnesCinr) - Interact with twitter API. Post tweets and search for tweets by query.
- **[X (Twitter)](https://github.com/vidhupv/x-mcp)** (by vidhupv) - Create, manage and publish X/Twitter posts directly through Claude chat.
- **[XMind](https://github.com/apeyroux/mcp-xmind)** - Read and search through your XMind directory containing XMind files.
- **[YouTube](https://github.com/ZubeidHendricks/youtube-mcp-server)** - Comprehensive YouTube API integration for video management, Shorts creation, and analytics.

## 📚 Frameworks

These are high-level frameworks that make it easier to build MCP servers or clients.

### For servers

* **[EasyMCP](https://github.com/zcaceres/easy-mcp/)** (TypeScript)
- **[FastAPI to MCP auto generator](https://github.com/tadata-org/fastapi_mcp)** – A zero-configuration tool for automatically exposing FastAPI endpoints as MCP tools by **[Tadata](https://tadata.com/)**
* **[FastMCP](https://github.com/punkpeye/fastmcp)** (TypeScript)
* **[Foxy Contexts](https://github.com/strowk/foxy-contexts)** – A library to build MCP servers in Golang by **[strowk](https://github.com/strowk)**
* **[Quarkus MCP Server SDK](https://github.com/quarkiverse/quarkus-mcp-server)** (Java)
* **[Template MCP Server](https://github.com/mcpdotdirect/template-mcp-server)** - A CLI tool to create a new Model Context Protocol server project with TypeScript support, dual transport options, and an extensible structure

### For clients

* **[codemirror-mcp](https://github.com/marimo-team/codemirror-mcp)** - CodeMirror extension that implements the Model Context Protocol (MCP) for resource mentions and prompt commands

## 📚 Resources

Additional resources on MCP.

- **[AiMCP](https://www.aimcp.info)** - A collection of MCP clients&servers to find the right mcp tools by **[Hekmon](https://github.com/hekmon8)**
- **[Awesome Crypto MCP Servers by badkk](https://github.com/badkk/awesome-crypto-mcp-servers)** - A curated list of MCP servers by **[Luke Fan](https://github.com/badkk)**
- **[Awesome MCP Servers by appcypher](https://github.com/appcypher/awesome-mcp-servers)** - A curated list of MCP servers by **[Stephen Akinyemi](https://github.com/appcypher)**
- **[Awesome MCP Servers by punkpeye](https://github.com/punkpeye/awesome-mcp-servers)** (**[website](https://glama.ai/mcp/servers)**) - A curated list of MCP servers by **[Frank Fiegel](https://github.com/punkpeye)**
- **[Awesome MCP Servers by wong2](https://github.com/wong2/awesome-mcp-servers)** (**[website](https://mcpservers.org)**) - A curated list of MCP servers by **[wong2](https://github.com/wong2)**
- **[Discord Server](https://glama.ai/mcp/discord)** – A community discord server dedicated to MCP by **[Frank Fiegel](https://github.com/punkpeye)**
- **[MCP Badges](https://github.com/mcpx-dev/mcp-badges)** – Quickly highlight your MCP project with clear, eye-catching badges, by **[Ironben](https://github.com/nanbingxyz)**
- **[MCP Servers Hub](https://github.com/apappascs/mcp-servers-hub)** (**[website](https://mcp-servers-hub-website.pages.dev/)**) - A curated list of MCP servers by **[apappascs](https://github.com/apappascs)**
- **[MCP X Community](https://x.com/i/communities/1861891349609603310)** – A X community for MCP by **[Xiaoyi](https://x.com/chxy)**
- **[mcp-cli](https://github.com/wong2/mcp-cli)** - A CLI inspector for the Model Context Protocol by **[wong2](https://github.com/wong2)**
- **[mcp-get](https://mcp-get.com)** - Command line tool for installing and managing MCP servers by **[Michael Latman](https://github.com/michaellatman)**
- **[mcp-guardian](https://github.com/eqtylab/mcp-guardian)** - GUI application + tools for proxying / managing control of MCP servers by **[EQTY Lab](https://eqtylab.io)**
- **[mcp-manager](https://github.com/zueai/mcp-manager)** - Simple Web UI to install and manage MCP servers for Claude Desktop by **[Zue](https://github.com/zueai)**
- **[MCPHub](https://github.com/Jeamee/MCPHub-Desktop)** – An Open Source MacOS & Windows GUI Desktop app for discovering, installing and managing MCP servers by **[Jeamee](https://github.com/jeamee)**
- **[mcp.run](https://mcp.run)** - A hosted registry and control plane to install & run secure + portable MCP Servers.
- **[Open-Sourced MCP Servers Directory](https://github.com/chatmcp/mcp-directory)** - A curated list of MCP servers by **[mcpso](https://mcp.so)**
- <img height="12" width="12" src="https://opentools.com/favicon.ico" alt="OpenTools Logo" /> **[OpenTools](https://opentools.com)** - An open registry for finding, installing, and building with MCP servers by **[opentoolsteam](https://github.com/opentoolsteam)**
- **[PulseMCP](https://www.pulsemcp.com)** ([API](https://www.pulsemcp.com/api)) - Community hub & weekly newsletter for discovering MCP servers, clients, articles, and news by **[Tadas Antanavicius](https://github.com/tadasant)**, **[Mike Coughlin](https://github.com/macoughl)**, and **[Ravina Patel](https://github.com/ravinahp)**
- **[r/mcp](https://www.reddit.com/r/mcp)** – A Reddit community dedicated to MCP by **[Frank Fiegel](https://github.com/punkpeye)**
- **[Smithery](https://smithery.ai/)** - A registry of MCP servers to find the right tools for your LLM agents by **[Henry Mao](https://github.com/calclavia)**
- **[Toolbase](https://gettoolbase.ai)** - Desktop application that manages tools and MCP servers with just a few clicks - no coding required by **[gching](https://github.com/gching)**

## 🚀 Getting Started

### Using MCP Servers in this Repository
Typescript-based servers in this repository can be used directly with `npx`.

For example, this will start the [Memory](src/memory) server:
```sh
npx -y @modelcontextprotocol/server-memory
```

Python-based servers in this repository can be used directly with [`uvx`](https://docs.astral.sh/uv/concepts/tools/) or [`pip`](https://pypi.org/project/pip/). `uvx` is recommended for ease of use and setup.

For example, this will start the [Git](src/git) server:
```sh
# With uvx
uvx mcp-server-git

# With pip
pip install mcp-server-git
python -m mcp_server_git
```

Follow [these](https://docs.astral.sh/uv/getting-started/installation/) instructions to install `uv` / `uvx` and [these](https://pip.pypa.io/en/stable/installation/) to install `pip`.

### Using an MCP Client
However, running a server on its own isn't very useful, and should instead be configured into an MCP client. For example, here's the Claude Desktop configuration to use the above server:

```json
{
  "mcpServers": {
    "memory": {
      "command": "npx",
      "args": ["-y", "@modelcontextprotocol/server-memory"]
    }
  }
}
```

Additional examples of using the Claude Desktop as an MCP client might look like:

```json
{
  "mcpServers": {
    "filesystem": {
      "command": "npx",
      "args": ["-y", "@modelcontextprotocol/server-filesystem", "/path/to/allowed/files"]
    },
    "git": {
      "command": "uvx",
      "args": ["mcp-server-git", "--repository", "path/to/git/repo"]
    },
    "github": {
      "command": "npx",
      "args": ["-y", "@modelcontextprotocol/server-github"],
      "env": {
        "GITHUB_PERSONAL_ACCESS_TOKEN": "<YOUR_TOKEN>"
      }
    },
    "postgres": {
      "command": "npx",
      "args": ["-y", "@modelcontextprotocol/server-postgres", "postgresql://localhost/mydb"]
    }
  }
}
```

## 🛠️ Creating Your Own Server

Interested in creating your own MCP server? Visit the official documentation at [modelcontextprotocol.io](https://modelcontextprotocol.io/introduction) for comprehensive guides, best practices, and technical details on implementing MCP servers.

## 🤝 Contributing

See [CONTRIBUTING.md](CONTRIBUTING.md) for information about contributing to this repository.

## 🔒 Security

See [SECURITY.md](SECURITY.md) for reporting security vulnerabilities.

## 📜 License

This project is licensed under the MIT License - see the [LICENSE](LICENSE) file for details.

## 💬 Community

- [GitHub Discussions](https://github.com/orgs/modelcontextprotocol/discussions)

## ⭐ Support

If you find MCP servers useful, please consider starring the repository and contributing new servers or improvements!

---

Managed by Anthropic, but built together with the community. The Model Context Protocol is open source and we encourage everyone to contribute their own servers and improvements!<|MERGE_RESOLUTION|>--- conflicted
+++ resolved
@@ -236,12 +236,9 @@
 - **[Unity Catalog](https://github.com/ognis1205/mcp-server-unitycatalog)** - An MCP server that enables LLMs to interact with Unity Catalog AI, supporting CRUD operations on Unity Catalog Functions and executing them as MCP tools.
 - **[Vega-Lite](https://github.com/isaacwasserman/mcp-vegalite-server)** - Generate visualizations from fetched data using the VegaLite format and renderer.
 - **[Video Editor](https://github.com/burningion/video-editing-mcp)** - A Model Context Protocol Server to add, edit, and search videos with [Video Jungle](https://www.video-jungle.com/).
-<<<<<<< HEAD
-- **[Webflow](https://github.com/kapilduraphe/webflow-mcp-server)** - Interfact with the Webflow APIs 
-=======
 - **[Virtual location (Google Street View,etc.)](https://github.com/mfukushim/map-traveler-mcp)** - Integrates Google Map, Google Street View, PixAI, Stability.ai, ComfyUI API and Bluesky to provide a virtual location simulation in LLM (written in Effect.ts)
 - **[VolcEngine TOS](https://github.com/dinghuazhou/sample-mcp-server-tos)** - A sample MCP server for VolcEngine TOS that flexibly get objects from TOS.
->>>>>>> 7034c3d1
+- **[Webflow](https://github.com/kapilduraphe/webflow-mcp-server)** - Interfact with the Webflow APIs 
 - **[WildFly MCP](https://github.com/wildfly-extras/wildfly-mcp)** - WildFly MCP server that enables LLM to interact with running WildFly servers (retrieve metrics, logs, invoke operations, ...).
 - **[Windows CLI](https://github.com/SimonB97/win-cli-mcp-server)** - MCP server for secure command-line interactions on Windows systems, enabling controlled access to PowerShell, CMD, and Git Bash shells.
 - **[World Bank data API](https://github.com/anshumax/world_bank_mcp_server)** - A server that fetches data indicators available with the World Bank as part of their data API
